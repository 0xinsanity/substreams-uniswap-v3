use crate::ethpb::v2::TransactionTrace;
use crate::pb::uniswap::events;
use crate::pb::uniswap::events::PoolSqrtPrice;
use crate::pb::{AdjustedAmounts, PositionEvent};
use crate::tables::Tables;
use crate::uniswap::events::position::PositionType;
use crate::uniswap::events::Transaction;
use crate::{keyer, rpc, storage, Erc20Token, Pool, StorageChange, WHITELIST_TOKENS};
use std::fmt::Display;
use std::ops::{Add, Mul};
use std::str::FromStr;
use substreams::prelude::{DeltaBigDecimal, DeltaProto, StoreGetBigDecimal};
use substreams::scalar::{BigDecimal, BigInt};
use substreams::store::{DeltaBigInt, StoreGet, StoreGetProto};
use substreams::{hex, log, Hex};

pub const UNISWAP_V3_FACTORY: [u8; 20] = hex!("1f98431c8ad98523631ae4a59f267346ea31f984");
pub const ZERO_ADDRESS: [u8; 20] = hex!("0000000000000000000000000000000000000000");
pub const NON_FUNGIBLE_POSITION_MANAGER: [u8; 20] = hex!("c36442b4a4522e871399cd717abdd847ab11fe88");

const DGD_TOKEN_ADDRESS: [u8; 20] = hex!("e0b7927c4af23765cb51314a0e0521a9645f0e2a");
const AAVE_TOKEN_ADDRESS: [u8; 20] = hex!("7fc66500c84a76ad7e9c93437bfc5ac33e2ddae9");
const LIF_TOKEN_ADDRESS: [u8; 20] = hex!("eb9951021698b42e4399f9cbb6267aa35f82d59d");
const SVD_TOKEN_ADDRESS: [u8; 20] = hex!("bdeb4b83251fb146687fa19d1c660f99411eefe3");
const THEDAO_TOKEN_ADDRESS: [u8; 20] = hex!("bb9bc244d798123fde783fcc1c72d3bb8c189413");
const HPB_TOKEN_ADDRESS: [u8; 20] = hex!("38c6a68304cdefb9bec48bbfaaba5c5b47818bb2");

// hard-coded tokens which have various behaviours but for which a UniswapV3 valid pool
// exists, some are tokens which were migrated to new addresses
pub fn get_static_uniswap_tokens(token_address: &[u8]) -> Option<Erc20Token> {
    match token_address {
        x if x == DGD_TOKEN_ADDRESS => Some(Erc20Token {
            address: Hex(&DGD_TOKEN_ADDRESS).to_string(),
            name: "DGD".to_string(),
            symbol: "DGD".to_string(),
            decimals: 9,
            total_supply: "".to_string(), // subgraph doesn't check the total supply
            whitelist_pools: vec![],
        }),
        x if x == AAVE_TOKEN_ADDRESS => Some(Erc20Token {
            address: Hex(&AAVE_TOKEN_ADDRESS).to_string(),
            name: "Aave Token".to_string(),
            symbol: "AAVE".to_string(),
            decimals: 18,
            total_supply: "".to_string(), // subgraph doesn't check the total supply
            whitelist_pools: vec![],
        }),
        x if x == LIF_TOKEN_ADDRESS => Some(Erc20Token {
            address: Hex(&LIF_TOKEN_ADDRESS).to_string(),
            name: "LIF".to_string(),
            symbol: "LIF".to_string(),
            decimals: 18,
            total_supply: "".to_string(), // subgraph doesn't check the total supply
            whitelist_pools: vec![],
        }),
        x if x == SVD_TOKEN_ADDRESS => Some(Erc20Token {
            address: Hex(&SVD_TOKEN_ADDRESS).to_string(),
            name: "savedroid".to_string(),
            symbol: "SVD".to_string(),
            decimals: 18,
            total_supply: "".to_string(), // subgraph doesn't check the total supply
            whitelist_pools: vec![],
        }),
        x if x == THEDAO_TOKEN_ADDRESS => Some(Erc20Token {
            address: Hex(&THEDAO_TOKEN_ADDRESS).to_string(),
            name: "TheDAO".to_string(),
            symbol: "TheDAO".to_string(),
            decimals: 16,
            total_supply: "".to_string(), // subgraph doesn't check the total supply
            whitelist_pools: vec![],
        }),
        x if x == HPB_TOKEN_ADDRESS => Some(Erc20Token {
            address: Hex(&HPB_TOKEN_ADDRESS).to_string(),
            name: "HPBCoin".to_string(),
            symbol: "HPB".to_string(),
            decimals: 18,
            total_supply: "".to_string(), // subgraph doesn't check the total supply
            whitelist_pools: vec![],
        }),
        _ => None,
    }
}

pub fn extract_pool_fee_growth_global_updates(
    log_ordinal: u64,
    pool_address: &Vec<u8>,
    storage_changes: &Vec<StorageChange>,
) -> Vec<events::FeeGrowthGlobal> {
    let mut fee_growth_global = vec![];

    let fee_growth_global_0 = hex!("0000000000000000000000000000000000000000000000000000000000000001");
    let fee_growth_global_1 = hex!("0000000000000000000000000000000000000000000000000000000000000002");

    let storage = storage::UniswapPoolStorage::new(storage_changes, pool_address);

    if let Some((old_value, new_value)) = storage.get_fee_growth_global0x128() {
        fee_growth_global.push(events::FeeGrowthGlobal {
            pool_address: Hex(&pool_address).to_string(),
            ordinal: log_ordinal,
            token_idx: 0,
            new_value: new_value.into(),
        })
    }

    if let Some((old_value, new_value)) = storage.get_fee_growth_global1x128() {
        fee_growth_global.push(events::FeeGrowthGlobal {
            pool_address: Hex(&pool_address).to_string(),
            ordinal: log_ordinal,
            token_idx: 1,
            new_value: new_value.into(),
        })
    }

    return fee_growth_global;
}

pub fn _get_storage_change<'a>(
    emitter_address: &'a Vec<u8>,
    key: [u8; 32],
    storage_changes: &'a Vec<StorageChange>,
) -> Option<&'a StorageChange> {
    for storage_change in storage_changes {
        if emitter_address.eq(&storage_change.address) {
            if key.to_vec() == storage_change.key {
                return Some(storage_change);
            }
        }
    }
    return None;
}

pub fn calculate_amount_usd(
    amount0: &BigDecimal,
    amount1: &BigDecimal,
    token0_derived_eth_price: &BigDecimal,
    token1_derived_eth_price: &BigDecimal,
    bundle_eth_price: &BigDecimal,
) -> BigDecimal {
    return amount0
        .clone()
        .mul(token0_derived_eth_price.clone().mul(bundle_eth_price.clone()))
        .add(
            amount1
                .clone()
                .mul(token1_derived_eth_price.clone().mul(bundle_eth_price.clone())),
        );
}

pub fn get_tracked_amount_usd(
    token0_id: &String,
    token1_id: &String,
    token0_derived_eth_price: &BigDecimal,
    token1_derived_eth_price: &BigDecimal,
    amount0_abs: &BigDecimal,
    amount1_abs: &BigDecimal,
    eth_price_in_usd: &BigDecimal,
) -> BigDecimal {
    let price0_usd = token0_derived_eth_price.clone().mul(eth_price_in_usd.clone());
    let price1_usd = token1_derived_eth_price.clone().mul(eth_price_in_usd.clone());

    log::info!("price0_usd: {}", price0_usd);
    log::info!("price1_usd: {}", price1_usd);

    // both are whitelist tokens, return sum of both amounts
    if WHITELIST_TOKENS.contains(&token0_id.as_str()) && WHITELIST_TOKENS.contains(&token1_id.as_str()) {
        return amount0_abs
            .clone()
            .mul(price0_usd)
            .add(amount1_abs.clone().mul(price1_usd));
    }

    // take double value of the whitelisted token amount
    if WHITELIST_TOKENS.contains(&token0_id.as_str()) && !WHITELIST_TOKENS.contains(&token1_id.as_str()) {
        return amount0_abs.clone().mul(price0_usd).mul(BigDecimal::from(2 as i32));
    }

    // take double value of the whitelisted token amount
    if !WHITELIST_TOKENS.contains(&token0_id.as_str()) && WHITELIST_TOKENS.contains(&token1_id.as_str()) {
        return amount1_abs.clone().mul(price1_usd).mul(BigDecimal::from(2 as i32));
    }

    // neither token is on white list, tracked amount is 0
    return BigDecimal::from(0 as i32);
}

pub fn get_adjusted_amounts(
    token0_id: &String,
    token1_id: &String,
    token0_amount: &BigDecimal,
    token1_amount: &BigDecimal,
    token0_derived_eth_price: &BigDecimal,
    token1_derived_eth_price: &BigDecimal,
    bundle_eth_price_usd: &BigDecimal,
) -> AdjustedAmounts {
    let mut adjusted_amounts = AdjustedAmounts {
        stable_eth: BigDecimal::zero(),
        stable_usd: BigDecimal::zero(),
        stable_eth_untracked: BigDecimal::zero(),
        stable_usd_untracked: BigDecimal::zero(),
    };

    if bundle_eth_price_usd.eq(&BigDecimal::zero()) {
        return adjusted_amounts;
    }

    let mut eth = BigDecimal::zero();

    let eth_untracked = token0_amount
        .clone()
        .mul(token0_derived_eth_price.clone())
        .add(token1_amount.clone().mul(token1_derived_eth_price.clone()));

    if WHITELIST_TOKENS.contains(&token0_id.as_str()) && WHITELIST_TOKENS.contains(&token1_id.as_str()) {
        eth = eth_untracked.clone()
    }

    if WHITELIST_TOKENS.contains(&token0_id.as_str()) && !WHITELIST_TOKENS.contains(&token1_id.as_str()) {
        eth = token0_amount
            .clone()
            .mul(token0_derived_eth_price.clone())
            .mul(BigDecimal::from(2 as i32));
    }

    if !WHITELIST_TOKENS.contains(&token0_id.as_str()) && WHITELIST_TOKENS.contains(&token1_id.as_str()) {
        eth = token1_amount
            .clone()
            .mul(token1_derived_eth_price.clone())
            .mul(BigDecimal::from(2 as i32));
    }

    let usd = eth.clone().mul(bundle_eth_price_usd.clone());
    let usd_untracked = eth_untracked.clone().mul(bundle_eth_price_usd.clone());

    adjusted_amounts.stable_eth = eth;
    adjusted_amounts.stable_usd = usd;
    adjusted_amounts.stable_eth_untracked = eth_untracked;
    adjusted_amounts.stable_usd_untracked = usd_untracked;

    return adjusted_amounts;
}

pub fn load_transaction(
    block_number: u64,
    timestamp: u64,
    log_ordinal: u64,
    transaction_trace: &TransactionTrace,
) -> Transaction {
    let mut transaction = Transaction {
        id: Hex(&transaction_trace.hash).to_string(),
        block_number,
        timestamp,
        gas_used: transaction_trace.gas_used,
        gas_price: Default::default(),
        log_ordinal,
    };
    if let Some(gas_price) = &transaction_trace.gas_price {
        let gas_price: BigInt = BigInt::from_signed_bytes_be(&gas_price.bytes);
        transaction.gas_price = gas_price.to_string();
    }

    transaction
}

pub fn get_position(
    store_pool: &StoreGetProto<Pool>,
    log_address: &String,
    transaction_id: &String,
    position_type: PositionType,
    log_ordinal: u64,
    timestamp: u64,
    block_number: u64,
    event: PositionEvent,
) -> Option<events::Position> {
    if let Some(positions_call_result) = rpc::positions_call(log_address, event.get_token_id()) {
        let token_id_0_bytes = positions_call_result.0;
        let token_id_1_bytes = positions_call_result.1;
        let fee = positions_call_result.2;
        let tick_lower: BigInt = positions_call_result.3.into();
        let tick_upper: BigInt = positions_call_result.4.into();
        let fee_growth_inside_0_last_x128: BigInt = positions_call_result.5.into();
        let fee_growth_inside_1_last_x128: BigInt = positions_call_result.6.into();

        let token0: String = Hex(&token_id_0_bytes.as_slice()).to_string();
        let token1: String = Hex(&token_id_1_bytes.as_slice()).to_string();

<<<<<<< HEAD
        let pool: Pool = match store_pool.get_last(keyer::pool_token_index_key(
            &token0,
            &token1,
            &fee.to_string(),
        )) {
            None => {
                log::info!(
                    "pool does not exist for token0 {} and token1 {}",
                    token0,
                    token1
                );
=======
        let pool: Pool = match store_pool.get_last(keyer::pool_token_index_key(&token0, &token1, fee.into())) {
            None => {
                log::info!("pool does not exist for token0 {} and token1 {}", token0, token1);
>>>>>>> 9b11c009
                return None;
            }
            Some(pool) => pool,
        };

        let amount0 = event.get_amount0().to_decimal(pool.token0_ref().decimals);
        let amount1 = event.get_amount1().to_decimal(pool.token1_ref().decimals);

        return Some(events::Position {
            token_id: event.get_token_id().to_string(),
            owner: event.get_owner(),
            pool: pool.address.clone(),
            token0,
            token1,
            tick_lower: tick_lower.to_string(),
            tick_upper: tick_upper.to_string(),
            transaction: transaction_id.to_string(),
            fee_growth_inside_0_last_x_128: fee_growth_inside_0_last_x128.into(),
            fee_growth_inside_1_last_x_128: fee_growth_inside_1_last_x128.into(),
            liquidity: event.get_liquidity(),
            amount0: amount0.into(),
            amount1: amount1.into(),
            position_type: position_type as i32,
            log_ordinal,
            timestamp,
            block_number,
        });
    }
    return None;
}

pub fn extract_pool_liquidity(
    log_ordinal: u64,
    pool_address: &Vec<u8>,
    storage_changes: &Vec<StorageChange>,
) -> Option<events::PoolLiquidity> {
    for storage_change in storage_changes {
        if pool_address.eq(&storage_change.address) {
            if storage_change.key[storage_change.key.len() - 1] == 4 {
                return Some(events::PoolLiquidity {
                    pool_address: Hex(&pool_address).to_string(),
                    liquidity: BigInt::from_signed_bytes_be(&storage_change.new_value).to_string(),
                    log_ordinal,
                });
            }
        }
    }
    None
}

pub fn get_derived_eth_price(ordinal: u64, token_addr: &String, eth_prices_store: &StoreGetBigDecimal) -> BigDecimal {
    return match eth_prices_store.get_at(ordinal, &keyer::token_eth_price(&token_addr)) {
        None => panic!("token eth price not found for token {}", token_addr),
        Some(price) => price,
    };
}

pub fn get_total_value_locked_token(
    ordinal: u64,
    token_addr: &String,
    total_value_locked_store: &StoreGetBigDecimal,
) -> BigDecimal {
    return match total_value_locked_store.get_at(ordinal, &keyer::token_total_value_locked(token_addr)) {
        None => {
            panic!("impossible")
        }
        Some(val) => val,
    };
}

pub fn extract_item_from_key_last_item(delta_key: &String) -> String {
    return delta_key.as_str().split(":").last().unwrap().to_string();
}

pub fn extract_item_from_key_at_position(delta_key: &String, position: usize) -> String {
    return delta_key.as_str().split(":").nth(position).unwrap().to_string();
}

pub fn pool_time_data_id<T: AsRef<str> + Display>(pool_address: T, time_id: T) -> String {
    format!("{}-{}", pool_address, time_id)
}

pub fn token_time_data_id<T: AsRef<str> + Display>(token_address: T, time_id: T) -> String {
    format!("{}-{}", token_address, time_id)
}

pub fn extract_last_item_time_id_as_i64(delta_key: &String) -> i64 {
    return delta_key.as_str().split(":").last().unwrap().parse::<i64>().unwrap();
}

pub fn extract_at_position_time_id_as_i64(delta_key: &String, position: usize) -> i64 {
    return delta_key
        .as_str()
        .split(":")
        .nth(position)
        .unwrap()
        .parse::<i64>()
        .unwrap();
}

pub fn extract_at_position_pool_address_as_str(delta_key: &String, position: usize) -> &str {
    return delta_key.as_str().split(":").nth(position).unwrap();
}

pub fn extract_at_position_token_address_as_str(delta_key: &String, position: usize) -> &str {
    return delta_key.as_str().split(":").nth(position).unwrap();
}

pub fn extract_swap_volume_pool_entity_change_name(delta_key: &String) -> Option<&str> {
    return match delta_key.as_str().split(":").last().unwrap() {
        "volumeToken0" => Some("volumeToken0"), // TODO: validate data
        "volumeToken1" => Some("volumeToken1"), // TODO: validate data
        "volumeUSD" => Some("volumeUSD"),       // TODO: validate data
        "feesUSD" => Some("feesUSD"),           // TODO: validate data
        _ => None,
    };
}

pub fn extract_swap_volume_token_entity_change_name(delta_key: &String) -> Option<&str> {
    return match delta_key.as_str().split(":").last().unwrap() {
        //TODO: need to add the :volume key
        "volumeToken0" => Some("volumeToken0"), // TODO: validate data
        "volumeToken1" => Some("volumeToken1"), // TODO: validate data
        "volumeUSD" => Some("volumeUSD"),       // TODO: validate data
        "feesUSD" => Some("feesUSD"),           // TODO: validate data
        _ => None,
    };
}

// ---------------------------------
// Pool Day/Hour Data Entity Change
// ---------------------------------
pub fn update_tx_count_pool_entity_change(tables: &mut Tables, table_name: &str, delta: &DeltaBigInt) {
    let time_id = extract_last_item_time_id_as_i64(&delta.key).to_string();
    let pool_address = extract_at_position_pool_address_as_str(&delta.key, 1);

    tables
<<<<<<< HEAD
        .update_row(
            table_name,
            pool_time_data_id(pool_address, &time_id).as_str(),
        )
        .set("txCount", &delta.new_value);
=======
        .update_row(table_name, pool_time_data_id(pool_address, &time_id).as_str())
        .set("txCount", delta);
>>>>>>> 9b11c009
}

pub fn update_liquidities_pool_entity_change(tables: &mut Tables, table_name: &str, delta: &DeltaBigInt) {
    let time_id = extract_last_item_time_id_as_i64(&delta.key).to_string();
    let pool_address = extract_at_position_pool_address_as_str(&delta.key, 1);

    tables
<<<<<<< HEAD
        .update_row(
            table_name,
            pool_time_data_id(pool_address, &time_id).as_str(),
        )
        .set("liquidity", &delta.new_value);
=======
        .update_row(table_name, pool_time_data_id(pool_address, &time_id).as_str())
        .set("liquidity", delta);
>>>>>>> 9b11c009
}

pub fn update_fee_growth_global_x128_pool_entity_change(tables: &mut Tables, table_name: &str, delta: &DeltaBigInt) {
    let time_id = extract_last_item_time_id_as_i64(&delta.key).to_string();
    let pool_address = extract_at_position_pool_address_as_str(&delta.key, 1);

    if let Some(name) = match delta.key.as_str().split(":").nth(2).unwrap() {
        "token0" => Some("feeGrowthGlobal0X128"),
        "token1" => Some("feeGrowthGlobal1X128"),
        _ => None,
    } {
        tables
<<<<<<< HEAD
            .update_row(
                table_name,
                pool_time_data_id(pool_address, &time_id).as_str(),
            )
            .set(name, &delta.new_value);
=======
            .update_row(table_name, pool_time_data_id(pool_address, &time_id).as_str())
            .set(name, delta);
>>>>>>> 9b11c009
    }
}

pub fn update_total_value_locked_usd_pool_entity_change(
    tables: &mut Tables,
    table_name: &str,
    delta: &DeltaBigDecimal,
) {
    let time_it = extract_last_item_time_id_as_i64(&delta.key).to_string();
    let pool_address = extract_at_position_pool_address_as_str(&delta.key, 1);

    tables
<<<<<<< HEAD
        .update_row(
            table_name,
            pool_time_data_id(pool_address, &time_it).as_str(),
        )
        .set("totalValueLockedUSD", &delta.new_value);
=======
        .update_row(table_name, pool_time_data_id(pool_address, &time_it).as_str())
        .set("totalValueLockedUSD", delta);
>>>>>>> 9b11c009
}

pub fn update_sqrt_price_and_tick_pool_entity_change(
    tables: &mut Tables,
    table_name: &str,
    delta: &DeltaProto<PoolSqrtPrice>,
) {
    let time_id = extract_last_item_time_id_as_i64(&delta.key).to_string();
    let pool_address = extract_at_position_pool_address_as_str(&delta.key, 1);

<<<<<<< HEAD
    let sqrt_price = BigInt::try_from(&delta.new_value.sqrt_price).unwrap();
    let tick = BigInt::try_from(&delta.new_value.tick).unwrap();
=======
    let sqrt_price: BigInt = BigInt::from_str(delta.new_value.sqrt_price.as_ref().unwrap().value.as_str()).unwrap();
    let tick: BigInt = BigInt::from_str(delta.new_value.tick.as_ref().unwrap().value.as_str()).unwrap();
>>>>>>> 9b11c009

    tables
        .update_row(table_name, pool_time_data_id(pool_address, &time_id).as_str())
        .set("sqrtPrice", sqrt_price)
        .set("tick", tick);
}

// ---------------------------------
// Token Day/Hour Data Entity Change
// ---------------------------------
pub fn update_total_value_locked_usd_token_entity_change(
    tables: &mut Tables,
    table_name: &str,
    delta: &DeltaBigDecimal,
) {
    let time_id = extract_last_item_time_id_as_i64(&delta.key).to_string();
    let token_address = extract_at_position_token_address_as_str(&delta.key, 1);

    tables
<<<<<<< HEAD
        .update_row(
            table_name,
            token_time_data_id(token_address, &time_id).as_str(),
        )
        .set("totalValueLockedUSD", &delta.new_value);
=======
        .update_row(table_name, token_time_data_id(token_address, &time_id).as_str())
        .set("totalValueLockedUSD", delta);
>>>>>>> 9b11c009
}

pub fn update_total_value_locked_token_entity_change(tables: &mut Tables, table_name: &str, delta: &DeltaBigDecimal) {
    let time_id = extract_last_item_time_id_as_i64(&delta.key).to_string();
    let token_address = extract_at_position_token_address_as_str(&delta.key, 1);

    tables
<<<<<<< HEAD
        .update_row(
            table_name,
            token_time_data_id(token_address, &time_id).as_str(),
        )
        .set("totalValueLocked", &delta.new_value);
=======
        .update_row(table_name, token_time_data_id(token_address, &time_id).as_str())
        .set("totalValueLocked", delta);
>>>>>>> 9b11c009
}

pub fn update_token_prices_token_entity_change(tables: &mut Tables, table_name: &str, delta: &DeltaBigDecimal) {
    let time_id = extract_last_item_time_id_as_i64(&delta.key).to_string();
    let token_address = extract_at_position_token_address_as_str(&delta.key, 1);

    tables
<<<<<<< HEAD
        .update_row(
            table_name,
            token_time_data_id(token_address, &time_id).as_str(),
        )
        .set("tokenPrice", &delta.new_value);
=======
        .update_row(table_name, token_time_data_id(token_address, &time_id).as_str())
        .set("tokenPrice", delta);
>>>>>>> 9b11c009
}<|MERGE_RESOLUTION|>--- conflicted
+++ resolved
@@ -283,23 +283,9 @@
         let token0: String = Hex(&token_id_0_bytes.as_slice()).to_string();
         let token1: String = Hex(&token_id_1_bytes.as_slice()).to_string();
 
-<<<<<<< HEAD
-        let pool: Pool = match store_pool.get_last(keyer::pool_token_index_key(
-            &token0,
-            &token1,
-            &fee.to_string(),
-        )) {
-            None => {
-                log::info!(
-                    "pool does not exist for token0 {} and token1 {}",
-                    token0,
-                    token1
-                );
-=======
-        let pool: Pool = match store_pool.get_last(keyer::pool_token_index_key(&token0, &token1, fee.into())) {
+        let pool: Pool = match store_pool.get_last(keyer::pool_token_index_key(&token0, &token1, &fee.to_string())) {
             None => {
                 log::info!("pool does not exist for token0 {} and token1 {}", token0, token1);
->>>>>>> 9b11c009
                 return None;
             }
             Some(pool) => pool,
@@ -437,33 +423,17 @@
     let pool_address = extract_at_position_pool_address_as_str(&delta.key, 1);
 
     tables
-<<<<<<< HEAD
-        .update_row(
-            table_name,
-            pool_time_data_id(pool_address, &time_id).as_str(),
-        )
+        .update_row(table_name, pool_time_data_id(pool_address, &time_id).as_str())
         .set("txCount", &delta.new_value);
-=======
+}
+
+pub fn update_liquidities_pool_entity_change(tables: &mut Tables, table_name: &str, delta: &DeltaBigInt) {
+    let time_id = extract_last_item_time_id_as_i64(&delta.key).to_string();
+    let pool_address = extract_at_position_pool_address_as_str(&delta.key, 1);
+
+    tables
         .update_row(table_name, pool_time_data_id(pool_address, &time_id).as_str())
-        .set("txCount", delta);
->>>>>>> 9b11c009
-}
-
-pub fn update_liquidities_pool_entity_change(tables: &mut Tables, table_name: &str, delta: &DeltaBigInt) {
-    let time_id = extract_last_item_time_id_as_i64(&delta.key).to_string();
-    let pool_address = extract_at_position_pool_address_as_str(&delta.key, 1);
-
-    tables
-<<<<<<< HEAD
-        .update_row(
-            table_name,
-            pool_time_data_id(pool_address, &time_id).as_str(),
-        )
         .set("liquidity", &delta.new_value);
-=======
-        .update_row(table_name, pool_time_data_id(pool_address, &time_id).as_str())
-        .set("liquidity", delta);
->>>>>>> 9b11c009
 }
 
 pub fn update_fee_growth_global_x128_pool_entity_change(tables: &mut Tables, table_name: &str, delta: &DeltaBigInt) {
@@ -476,16 +446,8 @@
         _ => None,
     } {
         tables
-<<<<<<< HEAD
-            .update_row(
-                table_name,
-                pool_time_data_id(pool_address, &time_id).as_str(),
-            )
+            .update_row(table_name, pool_time_data_id(pool_address, &time_id).as_str())
             .set(name, &delta.new_value);
-=======
-            .update_row(table_name, pool_time_data_id(pool_address, &time_id).as_str())
-            .set(name, delta);
->>>>>>> 9b11c009
     }
 }
 
@@ -498,16 +460,8 @@
     let pool_address = extract_at_position_pool_address_as_str(&delta.key, 1);
 
     tables
-<<<<<<< HEAD
-        .update_row(
-            table_name,
-            pool_time_data_id(pool_address, &time_it).as_str(),
-        )
+        .update_row(table_name, pool_time_data_id(pool_address, &time_it).as_str())
         .set("totalValueLockedUSD", &delta.new_value);
-=======
-        .update_row(table_name, pool_time_data_id(pool_address, &time_it).as_str())
-        .set("totalValueLockedUSD", delta);
->>>>>>> 9b11c009
 }
 
 pub fn update_sqrt_price_and_tick_pool_entity_change(
@@ -518,13 +472,8 @@
     let time_id = extract_last_item_time_id_as_i64(&delta.key).to_string();
     let pool_address = extract_at_position_pool_address_as_str(&delta.key, 1);
 
-<<<<<<< HEAD
     let sqrt_price = BigInt::try_from(&delta.new_value.sqrt_price).unwrap();
     let tick = BigInt::try_from(&delta.new_value.tick).unwrap();
-=======
-    let sqrt_price: BigInt = BigInt::from_str(delta.new_value.sqrt_price.as_ref().unwrap().value.as_str()).unwrap();
-    let tick: BigInt = BigInt::from_str(delta.new_value.tick.as_ref().unwrap().value.as_str()).unwrap();
->>>>>>> 9b11c009
 
     tables
         .update_row(table_name, pool_time_data_id(pool_address, &time_id).as_str())
@@ -544,48 +493,24 @@
     let token_address = extract_at_position_token_address_as_str(&delta.key, 1);
 
     tables
-<<<<<<< HEAD
-        .update_row(
-            table_name,
-            token_time_data_id(token_address, &time_id).as_str(),
-        )
+        .update_row(table_name, token_time_data_id(token_address, &time_id).as_str())
         .set("totalValueLockedUSD", &delta.new_value);
-=======
+}
+
+pub fn update_total_value_locked_token_entity_change(tables: &mut Tables, table_name: &str, delta: &DeltaBigDecimal) {
+    let time_id = extract_last_item_time_id_as_i64(&delta.key).to_string();
+    let token_address = extract_at_position_token_address_as_str(&delta.key, 1);
+
+    tables
         .update_row(table_name, token_time_data_id(token_address, &time_id).as_str())
-        .set("totalValueLockedUSD", delta);
->>>>>>> 9b11c009
-}
-
-pub fn update_total_value_locked_token_entity_change(tables: &mut Tables, table_name: &str, delta: &DeltaBigDecimal) {
+        .set("totalValueLocked", &delta.new_value);
+}
+
+pub fn update_token_prices_token_entity_change(tables: &mut Tables, table_name: &str, delta: &DeltaBigDecimal) {
     let time_id = extract_last_item_time_id_as_i64(&delta.key).to_string();
     let token_address = extract_at_position_token_address_as_str(&delta.key, 1);
 
     tables
-<<<<<<< HEAD
-        .update_row(
-            table_name,
-            token_time_data_id(token_address, &time_id).as_str(),
-        )
-        .set("totalValueLocked", &delta.new_value);
-=======
         .update_row(table_name, token_time_data_id(token_address, &time_id).as_str())
-        .set("totalValueLocked", delta);
->>>>>>> 9b11c009
-}
-
-pub fn update_token_prices_token_entity_change(tables: &mut Tables, table_name: &str, delta: &DeltaBigDecimal) {
-    let time_id = extract_last_item_time_id_as_i64(&delta.key).to_string();
-    let token_address = extract_at_position_token_address_as_str(&delta.key, 1);
-
-    tables
-<<<<<<< HEAD
-        .update_row(
-            table_name,
-            token_time_data_id(token_address, &time_id).as_str(),
-        )
         .set("tokenPrice", &delta.new_value);
-=======
-        .update_row(table_name, token_time_data_id(token_address, &time_id).as_str())
-        .set("tokenPrice", delta);
->>>>>>> 9b11c009
 }