use crate::ethpb::v2::TransactionTrace;
<<<<<<< HEAD
use crate::pb::{PositionEvent, uniswap};
use crate::uniswap::position::PositionType;
use crate::uniswap::Transaction;
use crate::{keyer, rpc, Erc20Token, Pool, PoolLiquidity, Position, StorageChange, WHITELIST_TOKENS, storage};
=======
use crate::pb::PositionEvent;
use crate::uniswap::events::position::PositionType;
use crate::uniswap::events::Transaction;
use crate::{keyer, rpc, Erc20Token, Pool, StorageChange, WHITELIST_TOKENS};
use std::num::ParseIntError;
>>>>>>> 66154084

use crate::pb::uniswap::events;
use crate::uniswap::BigInt as PbBigInt;
use std::ops::{Add, Mul};
use std::str;
use substreams::scalar::{BigDecimal, BigInt};
use substreams::store::{StoreGet, StoreGetProto};
use substreams::{hex, log, Hex};

pub const UNISWAP_V3_FACTORY: [u8; 20] = hex!("1f98431c8ad98523631ae4a59f267346ea31f984");
pub const ZERO_ADDRESS: [u8; 20] = hex!("0000000000000000000000000000000000000000");
pub const NON_FUNGIBLE_POSITION_MANAGER: [u8; 20] =
    hex!("c36442b4a4522e871399cd717abdd847ab11fe88");

const DGD_TOKEN_ADDRESS: [u8; 20] = hex!("e0b7927c4af23765cb51314a0e0521a9645f0e2a");
const AAVE_TOKEN_ADDRESS: [u8; 20] = hex!("7fc66500c84a76ad7e9c93437bfc5ac33e2ddae9");
const LIF_TOKEN_ADDRESS: [u8; 20] = hex!("eb9951021698b42e4399f9cbb6267aa35f82d59d");
const SVD_TOKEN_ADDRESS: [u8; 20] = hex!("bdeb4b83251fb146687fa19d1c660f99411eefe3");
const THEDAO_TOKEN_ADDRESS: [u8; 20] = hex!("bb9bc244d798123fde783fcc1c72d3bb8c189413");
const HPB_TOKEN_ADDRESS: [u8; 20] = hex!("38c6a68304cdefb9bec48bbfaaba5c5b47818bb2");

// hard-coded tokens which have various behaviours but for which a UniswapV3 valid pool
// exists, some are tokens which were migrated to new addresses
pub fn get_static_uniswap_tokens(token_address: &[u8]) -> Option<Erc20Token> {
    match token_address {
        x if x == DGD_TOKEN_ADDRESS => Some(Erc20Token {
            address: Hex(&DGD_TOKEN_ADDRESS).to_string(),
            name: "DGD".to_string(),
            symbol: "DGD".to_string(),
            decimals: 9,
            total_supply: "".to_string(), // subgraph doesn't check the total supply
            whitelist_pools: vec![],
        }),
        x if x == AAVE_TOKEN_ADDRESS => Some(Erc20Token {
            address: Hex(&AAVE_TOKEN_ADDRESS).to_string(),
            name: "Aave Token".to_string(),
            symbol: "AAVE".to_string(),
            decimals: 18,
            total_supply: "".to_string(), // subgraph doesn't check the total supply
            whitelist_pools: vec![],
        }),
        x if x == LIF_TOKEN_ADDRESS => Some(Erc20Token {
            address: Hex(&LIF_TOKEN_ADDRESS).to_string(),
            name: "LIF".to_string(),
            symbol: "LIF".to_string(),
            decimals: 18,
            total_supply: "".to_string(), // subgraph doesn't check the total supply
            whitelist_pools: vec![],
        }),
        x if x == SVD_TOKEN_ADDRESS => Some(Erc20Token {
            address: Hex(&SVD_TOKEN_ADDRESS).to_string(),
            name: "savedroid".to_string(),
            symbol: "SVD".to_string(),
            decimals: 18,
            total_supply: "".to_string(), // subgraph doesn't check the total supply
            whitelist_pools: vec![],
        }),
        x if x == THEDAO_TOKEN_ADDRESS => Some(Erc20Token {
            address: Hex(&THEDAO_TOKEN_ADDRESS).to_string(),
            name: "TheDAO".to_string(),
            symbol: "TheDAO".to_string(),
            decimals: 16,
            total_supply: "".to_string(), // subgraph doesn't check the total supply
            whitelist_pools: vec![],
        }),
        x if x == HPB_TOKEN_ADDRESS => Some(Erc20Token {
            address: Hex(&HPB_TOKEN_ADDRESS).to_string(),
            name: "HPBCoin".to_string(),
            symbol: "HPB".to_string(),
            decimals: 18,
            total_supply: "".to_string(), // subgraph doesn't check the total supply
            whitelist_pools: vec![],
        }),
        _ => None,
    }
}

pub fn extract_pool_fee_growth_global_updates(
    log_ordinal: u64,
    pool_address: &Vec<u8>,
    storage_changes: &Vec<StorageChange>,
) -> Vec<events::FeeGrowthGlobal> {
    let mut fee_growth_global = vec![];

    let fee_growth_global_0 =
        hex!("0000000000000000000000000000000000000000000000000000000000000001");
    let fee_growth_global_1 =
        hex!("0000000000000000000000000000000000000000000000000000000000000002");

<<<<<<< HEAD
    let storage = storage::UniswapPoolStorage::new_with_contract_addr_vec(storage_changes, pool_address);


    if let Some((old_value, new_value)) = storage.get_fee_growth_global0x128() {
        fee_growth_global.push(fee_growth_updates::Global{
=======
    if let Some(storage_change) =
        get_storage_change(pool_address, fee_growth_global_0, storage_changes)
    {
        fee_growth_global.push(events::FeeGrowthGlobal {
>>>>>>> 66154084
            pool_address: Hex(&pool_address).to_string(),
            ordinal: log_ordinal,
            token_idx: 0,
            new_value: Some(new_value.into()),
        })
    }

<<<<<<< HEAD
    if let Some((old_value, new_value)) = storage.get_fee_growth_global1x128() {
        fee_growth_global.push(fee_growth_updates::Global{
=======
    if let Some(storage_change) =
        get_storage_change(pool_address, fee_growth_global_1, storage_changes)
    {
        fee_growth_global.push(events::FeeGrowthGlobal {
>>>>>>> 66154084
            pool_address: Hex(&pool_address).to_string(),
            ordinal: log_ordinal,
            token_idx: 1,
            new_value: Some(new_value.into()),
        })
    }

    return fee_growth_global;
}

pub fn get_storage_change<'a>(
    emitter_address: &'a Vec<u8>,
    key: [u8; 32],
    storage_changes: &'a Vec<StorageChange>,
) -> Option<&'a StorageChange> {
    for storage_change in storage_changes {
        if emitter_address.eq(&storage_change.address) {
            if key.to_vec() == storage_change.key {
                return Some(storage_change);
            }
        }
    }
    return None;
}

pub fn calculate_amount_usd(
    amount0: &BigDecimal,
    amount1: &BigDecimal,
    token0_derived_eth_price: &BigDecimal,
    token1_derived_eth_price: &BigDecimal,
    bundle_eth_price: &BigDecimal,
) -> BigDecimal {
    return amount0
        .clone()
        .mul(
            token0_derived_eth_price
                .clone()
                .mul(bundle_eth_price.clone()),
        )
        .add(
            amount1.clone().mul(
                token1_derived_eth_price
                    .clone()
                    .mul(bundle_eth_price.clone()),
            ),
        );
}

pub fn get_tracked_amount_usd(
    token0_id: &String,
    token1_id: &String,
    token0_derived_eth_price: &BigDecimal,
    token1_derived_eth_price: &BigDecimal,
    amount0_abs: &BigDecimal,
    amount1_abs: &BigDecimal,
    eth_price_in_usd: &BigDecimal,
) -> BigDecimal {
    let price0_usd = token0_derived_eth_price
        .clone()
        .mul(eth_price_in_usd.clone());
    let price1_usd = token1_derived_eth_price
        .clone()
        .mul(eth_price_in_usd.clone());

    log::info!("price0_usd: {}", price0_usd);
    log::info!("price1_usd: {}", price1_usd);

    // both are whitelist tokens, return sum of both amounts
    if WHITELIST_TOKENS.contains(&token0_id.as_str())
        && WHITELIST_TOKENS.contains(&token1_id.as_str())
    {
        return amount0_abs
            .clone()
            .mul(price0_usd)
            .add(amount1_abs.clone().mul(price1_usd));
    }

    // take double value of the whitelisted token amount
    if WHITELIST_TOKENS.contains(&token0_id.as_str())
        && !WHITELIST_TOKENS.contains(&token1_id.as_str())
    {
        return amount0_abs
            .clone()
            .mul(price0_usd)
            .mul(BigDecimal::from(2 as i32));
    }

    // take double value of the whitelisted token amount
    if !WHITELIST_TOKENS.contains(&token0_id.as_str())
        && WHITELIST_TOKENS.contains(&token1_id.as_str())
    {
        return amount1_abs
            .clone()
            .mul(price1_usd)
            .mul(BigDecimal::from(2 as i32));
    }

    // neither token is on white list, tracked amount is 0
    return BigDecimal::from(0 as i32);
}

pub fn load_transaction(
    block_number: u64,
    timestamp: u64,
    log_ordinal: u64,
    transaction_trace: &TransactionTrace,
) -> Transaction {
    let mut transaction = Transaction {
        id: Hex(&transaction_trace.hash).to_string(),
        block_number,
        timestamp,
        gas_used: transaction_trace.gas_used,
        gas_price: Default::default(),
        log_ordinal,
    };
    transaction.gas_price = match transaction_trace.clone().gas_price {
        None => None,
        Some(gas_price) => {
            let gas_price: BigInt = BigInt::from_signed_bytes_be(&gas_price.bytes);
            Some(gas_price.into())
        }
    };
    transaction
}

pub fn get_position(
    store_pool: &StoreGetProto<Pool>,
    log_address: &String,
    transaction_id: &String,
    position_type: PositionType,
    log_ordinal: u64,
    timestamp: u64,
    block_number: u64,
    event: PositionEvent,
) -> Option<events::Position> {
    if let Some(positions_call_result) = rpc::positions_call(log_address, event.get_token_id()) {
        let token_id_0_bytes = positions_call_result.0;
        let token_id_1_bytes = positions_call_result.1;
        let fee = positions_call_result.2;
        let tick_lower: BigInt = positions_call_result.3.into();
        let tick_upper: BigInt = positions_call_result.4.into();
        let fee_growth_inside_0_last_x128: BigInt = positions_call_result.5.into();
        let fee_growth_inside_1_last_x128: BigInt = positions_call_result.6.into();

        let token0: String = Hex(&token_id_0_bytes.as_slice()).to_string();
        let token1: String = Hex(&token_id_1_bytes.as_slice()).to_string();

        let pool: Pool =
            match store_pool.get_last(keyer::pool_token_index_key(&token0, &token1, fee.into())) {
                None => {
                    log::info!(
                        "pool does not exist for token0 {} and token1 {}",
                        token0,
                        token1
                    );
                    return None;
                }
                Some(pool) => pool,
            };

        let amount0 = event.get_amount0().to_decimal(pool.token0_ref().decimals);
        let amount1 = event.get_amount1().to_decimal(pool.token1_ref().decimals);

        return Some(events::Position {
            id: event.get_token_id().to_string(),
            owner: event.get_owner(),
            pool: pool.address.clone(),
            token0,
            token1,
            tick_lower: format!("{}#{}", pool.address, tick_lower.to_string()),
            tick_upper: format!("{}#{}", pool.address, tick_upper.to_string()),
            transaction: transaction_id.to_string(),
            fee_growth_inside_0_last_x_128: Some(fee_growth_inside_0_last_x128.into()),
            fee_growth_inside_1_last_x_128: Some(fee_growth_inside_1_last_x128.into()),
            liquidity: Some(PbBigInt {
                value: event.get_liquidity(),
            }),
            amount0: Some(amount0.into()),
            amount1: Some(amount1.into()),
            position_type: position_type as i32,
            log_ordinal,
            timestamp,
            block_number,
        });
    }
    return None;
}

pub fn extract_pool_liquidity(
    log_ordinal: u64,
    pool_address: &Vec<u8>,
    storage_changes: &Vec<StorageChange>,
) -> Option<events::PoolLiquidity> {
    for storage_change in storage_changes {
        if pool_address.eq(&storage_change.address) {
            if storage_change.key[storage_change.key.len() - 1] == 4 {
                return Some(events::PoolLiquidity {
                    pool_address: Hex(&pool_address).to_string(),
                    liquidity: Some(BigInt::from_signed_bytes_be(&storage_change.new_value).into()),
                    log_ordinal,
                });
            }
        }
    }
    None
}

pub fn tick_info_mapping_initialized_changed(
    storage_changes: &Vec<StorageChange>,
    tick_index: &BigInt,
) -> bool {
    return false;
    // let mut hasher = Keccak::v256();
    // let mut output = [0u8];
    //
    // let mut tick_index_slot = H256::from_slice(&tick_index.to_signed_bytes_le());
    // hasher.update(&tick_index_slot.as_bytes()); // slot for `mapping(uint24 => Tick.Info) ticks`
    // hasher.update(&H256::from_low_u64_be(3).as_bytes());
    // hasher.finalize(&mut output);
    //
    // // Take the THIRD slot after `output`
    // let mut next_key = BigInt::from_signed_bytes_le(&output);
    // next_key = next_key.add(BigInt::from(2));
    // let mut offset3_key = H256::from_slice(&next_key.to_signed_bytes_le());
    //
    // let mut hasher2 = Keccak::v256();
    // hasher2.update(&output);
    // hasher2.update(&offset3_key.as_bytes());
    // hasher2.finalize(&mut output);
    //
    // let storage_change = storage_changes
    //     .iter()
    //     .find(|storage_change| storage_change.key.eq(&output));
    //
    // log::debug!("{}, {:?}", tick_index, storage_change);
    //
    // if storage_change.is_none() {
    //     return false;
    // }
    //
    // // TODO: Now analyze the `value` in the returned storage change
    // // if the offset 31 (the last byte really, the boolean representing the `initialized` field)
    // // has CHANGED between `old_value` and `new_value`, then return `true`.
    //
    // return storage_change.is_some();
}
<|MERGE_RESOLUTION|>--- conflicted
+++ resolved
@@ -1,21 +1,11 @@
 use crate::ethpb::v2::TransactionTrace;
-<<<<<<< HEAD
-use crate::pb::{PositionEvent, uniswap};
-use crate::uniswap::position::PositionType;
-use crate::uniswap::Transaction;
-use crate::{keyer, rpc, Erc20Token, Pool, PoolLiquidity, Position, StorageChange, WHITELIST_TOKENS, storage};
-=======
+use crate::pb::uniswap::events;
 use crate::pb::PositionEvent;
 use crate::uniswap::events::position::PositionType;
 use crate::uniswap::events::Transaction;
-use crate::{keyer, rpc, Erc20Token, Pool, StorageChange, WHITELIST_TOKENS};
-use std::num::ParseIntError;
->>>>>>> 66154084
-
-use crate::pb::uniswap::events;
 use crate::uniswap::BigInt as PbBigInt;
+use crate::{keyer, rpc, storage, Erc20Token, Pool, StorageChange, WHITELIST_TOKENS};
 use std::ops::{Add, Mul};
-use std::str;
 use substreams::scalar::{BigDecimal, BigInt};
 use substreams::store::{StoreGet, StoreGetProto};
 use substreams::{hex, log, Hex};
@@ -100,18 +90,11 @@
     let fee_growth_global_1 =
         hex!("0000000000000000000000000000000000000000000000000000000000000002");
 
-<<<<<<< HEAD
-    let storage = storage::UniswapPoolStorage::new_with_contract_addr_vec(storage_changes, pool_address);
-
+    let storage =
+        storage::UniswapPoolStorage::new_with_contract_addr_vec(storage_changes, pool_address);
 
     if let Some((old_value, new_value)) = storage.get_fee_growth_global0x128() {
-        fee_growth_global.push(fee_growth_updates::Global{
-=======
-    if let Some(storage_change) =
-        get_storage_change(pool_address, fee_growth_global_0, storage_changes)
-    {
         fee_growth_global.push(events::FeeGrowthGlobal {
->>>>>>> 66154084
             pool_address: Hex(&pool_address).to_string(),
             ordinal: log_ordinal,
             token_idx: 0,
@@ -119,15 +102,8 @@
         })
     }
 
-<<<<<<< HEAD
     if let Some((old_value, new_value)) = storage.get_fee_growth_global1x128() {
-        fee_growth_global.push(fee_growth_updates::Global{
-=======
-    if let Some(storage_change) =
-        get_storage_change(pool_address, fee_growth_global_1, storage_changes)
-    {
         fee_growth_global.push(events::FeeGrowthGlobal {
->>>>>>> 66154084
             pool_address: Hex(&pool_address).to_string(),
             ordinal: log_ordinal,
             token_idx: 1,
@@ -373,4 +349,4 @@
     // // has CHANGED between `old_value` and `new_value`, then return `true`.
     //
     // return storage_change.is_some();
-}
+}