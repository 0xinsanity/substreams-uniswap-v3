--- conflicted
+++ resolved
@@ -8,10 +8,7 @@
 use crate::{keyer, rpc, Erc20Token, Pool, StorageChange, WHITELIST_TOKENS, storage};
 use std::fmt::Display;
 use std::ops::{Add, Mul};
-<<<<<<< HEAD
-=======
 use std::string::ToString;
->>>>>>> 1b1666c6
 use substreams::prelude::{DeltaBigDecimal, DeltaProto, StoreGetBigDecimal};
 use substreams::scalar::{BigDecimal, BigInt};
 use substreams::store::{DeltaBigInt, StoreGet, StoreGetProto};
@@ -97,11 +94,7 @@
 
     let storage = storage::uniswap_v3_pool::UniswapPoolStorage::new(storage_changes, pool_address);
 
-<<<<<<< HEAD
-    if let Some((_old_value, new_value)) = storage.get_fee_growth_global0x128() {
-=======
     if let Some((old_value, new_value)) = storage.fee_growth_global0x128() {
->>>>>>> 1b1666c6
         fee_growth_global.push(events::FeeGrowthGlobal {
             pool_address: Hex(&pool_address).to_string(),
             ordinal: log_ordinal,
@@ -110,11 +103,7 @@
         })
     }
 
-<<<<<<< HEAD
-    if let Some((_old_value, new_value)) = storage.get_fee_growth_global1x128() {
-=======
     if let Some((old_value, new_value)) = storage.fee_growth_global1x128() {
->>>>>>> 1b1666c6
         fee_growth_global.push(events::FeeGrowthGlobal {
             pool_address: Hex(&pool_address).to_string(),
             ordinal: log_ordinal,
