use std::ops::{Div, Mul};

use substreams::pb::substreams::store_delta;
use substreams::prelude::StoreGetInt64;
use substreams::scalar::{BigDecimal, BigInt};
use substreams::store::{
    DeltaArray, DeltaBigDecimal, DeltaBigInt, DeltaInt64, DeltaProto, Deltas, StoreGet, StoreGetBigDecimal,
    StoreGetBigInt,
};
use substreams::{log, Hex};

use crate::keyer::{POOL_DAY_DATA, POOL_HOUR_DATA, TOKEN_DAY_DATA, TOKEN_HOUR_DATA};
use crate::pb::uniswap::events;
use crate::pb::uniswap::events::pool_event::Type::{Burn as BurnEvent, Mint as MintEvent, Swap as SwapEvent};
use crate::tables::Tables;
use crate::uniswap::{Erc20Token, Pools};
use crate::utils::{extract_item_from_key_at_position, extract_item_from_key_last_item};
use crate::{key, keyer, utils};

// -------------------
//  Map Bundle Entities
// -------------------
pub fn created_bundle_entity_change(tables: &mut Tables) {
    tables
        .update_row("Bundle", "1")
        .set_bigdecimal("ethPriceUSD", &"0.0".to_string());
}

pub fn bundle_store_eth_price_usd_bundle_entity_change(tables: &mut Tables, deltas: &Deltas<DeltaBigDecimal>) {
    for delta in &deltas.deltas {
        if key::first_segment(&delta.key) != "bundle" {
            continue;
        }
        tables.update_row("Bundle", "1").set("ethPriceUSD", &delta.new_value);
    }
}

// -------------------
//  Map Factory Entities
// -------------------
pub fn factory_created_factory_entity_change(tables: &mut Tables) {
    let id = "0x1F98431c8aD98523631AE4a59f267346ea31F984".to_string();


    let bigint0 = BigInt::zero();
    let bigdecimal0 = BigDecimal::zero();
    tables
        .update_row("Factory", &id)
        .set("poolCount", &bigint0)
        .set("txCount", &bigint0)
        .set("totalVolumeUSD", &bigdecimal0)
        .set("totalVolumeETH", &bigdecimal0)
        .set("totalFeesUSD", &bigdecimal0)
        .set("totalFeesETH", &bigdecimal0)
        .set("untrackedVolumeUSD", &bigdecimal0)
        .set("totalValueLockedUSD", &bigdecimal0)
        .set("totalValueLockedETH", &bigdecimal0)
        .set("totalValueLockedUSDUntracked", &bigdecimal0)
        .set("totalValueLockedETHUntracked", &bigdecimal0)
        .set("owner", &format!("0x{}", Hex(utils::ZERO_ADDRESS).to_string()));
}

pub fn pool_created_factory_entity_change(tables: &mut Tables, deltas: &Deltas<DeltaBigInt>) {
    for delta in deltas.deltas.iter() {
        let id = "0x1F98431c8aD98523631AE4a59f267346ea31F984".to_string();
        tables.update_row("Factory", &id).set("poolCount", &delta.new_value);
    }
}

pub fn tx_count_factory_entity_change(tables: &mut Tables, deltas: &Deltas<DeltaBigInt>) {
    for delta in &deltas.deltas {
        if key::first_segment(&delta.key) != "factory" {
            continue;
        }
        tables
            .update_row("Factory", "0x1F98431c8aD98523631AE4a59f267346ea31F984".to_string())
            .set("txCount", &delta.new_value);
    }
}

pub fn swap_volume_factory_entity_change(tables: &mut Tables, deltas: &Deltas<DeltaBigDecimal>) {
    for delta in &deltas.deltas {
        if key::first_segment(&delta.key) != "factory" {
            continue;
        }
        let field_name = match key::last_segment(&delta.key) {
            "totalVolumeUSD" => "totalVolumeUSD",
            "untrackedVolumeUSD" => "untrackedVolumeUSD",
            "totalFeesUSD" => "totalFeesUSD",
            "totalVolumeETH" => "totalVolumeETH",
            "totalFeesETH" => "totalFeesETH",
            _ => continue,
        };

        tables
<<<<<<< HEAD
            .update_row("Factory", &format!("0x{}", Hex(utils::UNISWAP_V3_FACTORY).to_string()))
            .set(field_name, &delta.new_value);
=======
            .update_row("Factory", "0x1F98431c8aD98523631AE4a59f267346ea31F984".to_string())
            .set(name, &delta.new_value);
>>>>>>> 1b1666c6
    }
}

pub fn tvl_factory_entity_change(tables: &mut Tables, deltas: &Deltas<DeltaBigDecimal>) {
    for delta in deltas.deltas.iter() {
        if key::first_segment(&delta.key) != "factory" {
            continue;
        }
        let field_name = match key::last_segment(&delta.key) {
            "totalValueLockedUSD" => "totalValueLockedUSD",
            "totalValueLockedUSDUntracked" => "totalValueLockedUSDUntracked",
            "totalValueLockedETH" => "totalValueLockedETH",
            "totalValueLockedETHUntracked" => "totalValueLockedETHUntracked",
            _ => continue,
        };

        tables
<<<<<<< HEAD
            .update_row("Factory", &format!("0x{}", Hex(utils::UNISWAP_V3_FACTORY).to_string()))
            .set(field_name, &delta.new_value);
=======
            .update_row("Factory", "0x1F98431c8aD98523631AE4a59f267346ea31F984".to_string())
            .set(name, &delta.new_value);
>>>>>>> 1b1666c6
    }
}

// -------------------
//  Map Pool Entities
// -------------------
pub fn pools_created_pool_entity_change(tables: &mut Tables, pools: &Pools) {
    let bigint0 = BigInt::zero();
    let bigdecimal0 = BigDecimal::zero();

    for pool in &pools.pools {
        tables
            .update_row("Pool", format!("0x{}", pool.address))
<<<<<<< HEAD
            .set("createdAtTimestamp", pool.created_at_timestamp)
=======
            .set("id", format!("0x{}", pool.address))
            .set("createdAtTimestamp", BigInt::from(pool.created_at_timestamp))
>>>>>>> 1b1666c6
            .set("createdAtBlockNumber", pool.created_at_block_number)
            .set("token0", format!("0x{}", pool.token0.as_ref().unwrap().address))
            .set("token1", format!("0x{}", pool.token1.as_ref().unwrap().address))
            .set_bigint("feeTier", &pool.fee_tier)
            .set("liquidity", &bigint0)
            .set("sqrtPrice", &bigint0)
            .set("feeGrowthGlobal0X128", &bigint0)
            .set("feeGrowthGlobal1X128", &bigint0)
            .set("token0Price", &bigdecimal0)
            .set("token1Price", &bigdecimal0)
            .set("tick", &bigint0)
            .set("observationIndex", &bigint0)
            .set("volumeToken0", &bigdecimal0)
            .set("volumeToken1", &bigdecimal0)
            .set("volumeUSD", &bigdecimal0)
            .set("untrackedVolumeUSD", &bigdecimal0)
            .set("feesUSD", &bigdecimal0)
            .set("txCount", &bigint0)
            .set("collectedFeesToken0", &bigdecimal0)
            .set("collectedFeesToken1", &bigdecimal0)
            .set("collectedFeesUSD", &bigdecimal0)
            .set("totalValueLockedToken0", &bigdecimal0)
            .set("totalValueLockedToken1", &bigdecimal0)
            .set("totalValueLockedETH", &bigdecimal0)
            .set("totalValueLockedUSD", &bigdecimal0)
            .set("totalValueLockedUSDUntracked", &bigdecimal0)
            .set("liquidityProviderCount", &bigint0);
    }
}

pub fn sqrt_price_and_tick_pool_entity_change(tables: &mut Tables, deltas: &Deltas<DeltaProto<events::PoolSqrtPrice>>) {
    for delta in deltas.deltas.iter() {
        let pool_address = key::segment(&delta.key, 1);

        tables
            .update_row("Pool", &format!("0x{pool_address}"))
            .set_bigint("sqrtPrice", &delta.new_value.sqrt_price)
            .set_bigint("tick", &delta.new_value.tick);
    }
}

pub fn liquidities_pool_entity_change(tables: &mut Tables, deltas: &Deltas<DeltaBigInt>) {
    for delta in deltas.deltas.iter() {
        let pool_address = key::segment(&delta.key, 1);
        tables
            .update_row("Pool", &format!("0x{pool_address}"))
            .set("liquidity", &delta.new_value);
    }
}

pub fn fee_growth_global_pool_entity_change(tables: &mut Tables, updates: Vec<events::FeeGrowthGlobal>) {
    for update in updates {
        let row = tables.update_row("Pool", &format!("0x{}", update.pool_address.as_str()));
        if update.token_idx == 0 {
            // TODO: rather check if `update.new_value.len() != 0` ?
            row.set_bigint("feeGrowthGlobal0X128", &update.new_value);
        } else if update.token_idx == 1 {
            row.set_bigint("feeGrowthGlobal1X128", &update.new_value);
        }
    }
}

pub fn total_value_locked_pool_entity_change(tables: &mut Tables, deltas: &Deltas<DeltaBigDecimal>) {
    for delta in key::filter_first_segment_eq(deltas, "pool") {
        let pool_address = extract_item_from_key_at_position(&delta.key, 1);
        let name = match extract_item_from_key_last_item(&delta.key).as_str() {
            "usd" => "totalValueLockedUSD",
            "eth" => "totalValueLockedETH",
            "usdUntracked" => "totalValueLockedUSDUntracked",
            "ethUntracked" => "totalValueLockedETHUntracked",
            _ => continue,
        };

        tables
            .update_row("Pool", &format!("0x{}", pool_address.as_str()))
            .set(name, &delta.new_value);
    }
}

pub fn total_value_locked_by_token_pool_entity_change(tables: &mut Tables, deltas: &Deltas<DeltaBigDecimal>) {
    for delta in key::filter_first_segment_eq(deltas, "pool") {
        let pool_address = extract_item_from_key_at_position(&delta.key, 1);
        let name = match extract_item_from_key_last_item(&delta.key).as_str() {
            "token0" => "totalValueLockedToken0",
            "token1" => "totalValueLockedToken1",
            _ => continue,
        };

        tables
            .update_row("Pool", &format!("0x{}", pool_address.as_str()))
            .set(name, &delta.new_value);
    }
}

pub fn fee_growth_global_x128_pool_entity_change(tables: &mut Tables, deltas: &Deltas<DeltaBigInt>) {
    for delta in deltas.deltas.iter() {
        if !delta.key.starts_with("pool:") {
            continue;
        }

        let pool_address = key::segment(&delta.key, 1);
        let name = match key::last_segment(&delta.key) {
            "token0" => "feeGrowthGlobal0X128",
            "token1" => "feeGrowthGlobal1X128",
            _ => continue,
        };

        tables
            .update_row("Pool", &format!("0x{pool_address}"))
            .set(name, &delta.new_value);
    }
}

pub fn price_pool_entity_change(tables: &mut Tables, deltas: &Deltas<DeltaBigDecimal>) {
    for delta in deltas.deltas.iter() {
        if key::first_segment(&delta.key) != "pool" {
            continue;
        }

        let pool_address = key::segment(&delta.key, 1);
        let name: &str = match key::last_segment(&delta.key) {
            "token0" => "token0Price",
            "token1" => "token1Price",
            _ => continue,
        };

        tables
            .update_row("Pool", &format!("0x{pool_address}"))
            .set(name, &delta.new_value);
    }
}

pub fn tx_count_pool_entity_change(tables: &mut Tables, deltas: &Deltas<DeltaBigInt>) {
    for delta in &deltas.deltas {
        if key::first_segment(&delta.key) != "pool" {
            continue;
        }

        let pool_address = key::segment(&delta.key, 1);
        tables
            .update_row("Pool", &format!("0x{pool_address}"))
            .set("txCount", &delta.new_value);
    }
}

pub fn swap_volume_pool_entity_change(tables: &mut Tables, deltas: &Deltas<DeltaBigDecimal>) {
    for delta in &deltas.deltas {
        if key::first_segment(&delta.key) != "pool" {
            continue;
        }

        let pool_address = key::segment(&delta.key, 1);
        let field_name = match key::last_segment(&delta.key) {
            "volumeToken0" => "volumeToken0",
            "volumeToken1" => "volumeToken1",
            "volumeUSD" => "volumeUSD",
            "untrackedVolumeUSD" => "untrackedVolumeUSD",
            "feesUSD" => "feesUSD",
            "liquidityProviderCount" => "liquidityProviderCount",
            _ => continue,
        };

        if name.eq("liquidityProviderCount") {
            tables
                .update_row("Pool", &format!("0x{}", pool_address.as_str()))
                .set("liquidityProviderCount", &delta.new_value.to_bigint());
            return;
        }

        tables
            .update_row("Pool", &format!("0x{pool_address}"))
            .set(field_name, &delta.new_value);
    }
}

// --------------------
//  Map Token Entities
// --------------------
pub fn tokens_created_token_entity_change(tables: &mut Tables, pools: &Pools, tokens_store: StoreGetInt64) {
    for pool in &pools.pools {
        let ord = pool.log_ordinal;
        let pool_address = &pool.address;
        let token0_addr = pool.token0_ref().address();
        let token1_addr = pool.token1_ref().address();
        match tokens_store.get_at(ord, format!("token:{token0_addr}")) {
            Some(value) => {
                if value.eq(&1) {
                    add_token_entity_change(tables, pool.token0_ref());
                }
            }
            None => {
                panic!("pool contains token that doesn't exist {pool_address}")
            }
        }

        match tokens_store.get_at(ord, format!("token:{token1_addr}")) {
            Some(value) => {
                if value.eq(&1) {
                    add_token_entity_change(tables, pool.token1_ref());
                }
            }
            None => {
                panic!("pool contains token that doesn't exist {pool_address}")
            }
        }
    }
}

pub fn swap_volume_token_entity_change(tables: &mut Tables, deltas: &Deltas<DeltaBigDecimal>) {
    for delta in deltas.deltas.iter() {
        if key::first_segment(&delta.key) != "token" {
            continue;
        }

        let token_address = key::segment(&delta.key, 1);
        let field_name: &str = match key::last_segment(&delta.key) {
            "token0" | "token1" => "volume",
            "usd" => "volumeUSD",
            "untrackedUSD" => "untrackedVolumeUSD",
            "feesUSD" => "feesUSD",
            _ => continue,
        };

        tables
            .update_row("Token", format!("0x{token_address}"))
            .set(field_name, &delta.new_value);
    }
}

pub fn tx_count_token_entity_change(tables: &mut Tables, deltas: &Deltas<DeltaBigInt>) {
    for delta in deltas.deltas.iter() {
        if key::first_segment(&delta.key) != "token" {
            continue;
        }

        log::info!("delta key {}", delta.key);
        let token_address = key::segment(&delta.key, 1);

        tables
            .update_row("Token", format!("0x{token_address}"))
            .set("txCount", &delta.new_value);
    }
}

pub fn total_value_locked_by_token_token_entity_change(tables: &mut Tables, deltas: &Deltas<DeltaBigDecimal>) {
    for delta in &deltas.deltas {
        if key::first_segment(&delta.key) != "token" {
            continue;
        }

        let token_address = key::last_segment(&delta.key);

        tables
            .update_row("Token", format!("0x{token_address}"))
            .set("totalValueLocked", &delta.new_value);
    }
}

pub fn total_value_locked_usd_token_entity_change(tables: &mut Tables, deltas: &Deltas<DeltaBigDecimal>) {
    for delta in deltas.deltas.iter() {
        if key::first_segment(&delta.key) != "token" {
            continue;
        }

        let token_address = key::segment(&delta.key, 1);
        let name = match key::last_segment(&delta.key) {
            "usd" => "totalValueLockedUSD",
            _ => continue,
        };

        tables
            .update_row("Token", format!("0x{token_address}"))
            .set(name, &delta.new_value);
    }
}

pub fn derived_eth_prices_token_entity_change(tables: &mut Tables, deltas: &Deltas<DeltaBigDecimal>) {
    for delta in &deltas.deltas {
        log::info!("delta.key {:?}", delta.key);
        log::info!("delta.old_value {:?}", delta.old_value);
        log::info!("delta.new_value {:?}", delta.new_value);
        if key::first_segment(&delta.key) != "token" {
            continue;
        }

        let token_address = key::segment(&delta.key, 1);
        let field_name: &str = match key::last_segment(&delta.key) {
            "eth" => "derivedETH",
            _ => continue,
        };

        tables
            .update_row("Token", format!("0x{token_address}"))
            .set(field_name, &delta.new_value);
    }
}

pub fn whitelist_token_entity_change(tables: &mut Tables, deltas: Deltas<DeltaArray<String>>) {
    for delta in deltas.deltas {
        let token_address = key::segment(&delta.key, 1);
        let mut whitelist = delta.new_value;
        whitelist = whitelist.iter().map(|item| format!("0x{}", item)).collect();

        tables
            .update_row("Token", format!("0x{token_address}"))
            .set("whitelistPools", &whitelist);
    }
}

fn add_token_entity_change(tables: &mut Tables, token: &Erc20Token) {
    let bigdecimal0 = BigDecimal::from(0);
    let bigint0 = BigInt::from(0);

    let token_addr = &token.address;
    let mut whitelist = token.clone().whitelist_pools;
    whitelist = whitelist.iter().map(|item| format!("0x{item}")).collect();

    tables
        .update_row("Token", format!("0x{token_addr}"))
        .set("symbol", &token.symbol)
        .set("name", &token.name)
        .set("decimals", token.decimals)
        .set_bigint("totalSupply", &token.total_supply)
        .set("volume", &bigdecimal0)
        .set("volumeUSD", &bigdecimal0)
        .set("untrackedVolumeUSD", &bigdecimal0)
        .set("feesUSD", &bigdecimal0)
        .set("txCount", &bigint0)
        .set("poolCount", &bigint0)
        .set("totalValueLocked", &bigdecimal0)
        .set("totalValueLockedUSD", &bigdecimal0)
        .set("totalValueLockedUSDUntracked", &bigdecimal0)
        .set("derivedETH", &bigdecimal0)
        .set("whitelistPools", &whitelist);
}

// --------------------
//  Map Tick Entities
// --------------------
pub fn liquidities_tick_entity_change(tables: &mut Tables, deltas: Deltas<DeltaBigInt>) {
    for delta in deltas.deltas {
        let pool_id = key::segment(&delta.key, 1);
        let tick_idx = key::segment(&delta.key, 2);

        let field_name = match key::last_segment(&delta.key) {
            "liquidityNet" => "liquidityNet",
            "liquidityGross" => "liquidityGross",
            _ => continue,
        };

        tables
            .update_row("Tick", &format!("0x{pool_id}#{tick_idx}"))
            .set(field_name, &delta.new_value);
    }
}

pub fn create_tick_entity_change(tables: &mut Tables, ticks: Vec<events::TickCreated>) {
    let bigdecimal0 = BigDecimal::from(0);
    let bigint0 = BigInt::from(0);

    for tick in ticks {
        let pool_address = &tick.pool_address;
        let tick_idx = &tick.idx;
        tables
            .update_row("Tick", format!("0x{pool_address}#{tick_idx}"))
            .set("poolAddress", &tick.pool_address)
            .set_bigint("tickIdx", &tick.idx)
            .set("pool", &format!("0x{pool_address}"))
            .set("liquidityGross", &bigint0)
            .set("liquidityNet", &bigint0)
            .set_bigdecimal("price0", &tick.price0)
            .set_bigdecimal("price1", &tick.price1)
            .set("volumeToken0", &bigdecimal0)
            .set("volumeToken1", &bigdecimal0)
            .set("volumeUSD", &bigdecimal0)
            .set("untrackedVolumeUSD", &bigdecimal0)
            .set("feesUSD", &bigdecimal0)
            .set("collectedFeesToken0", &bigdecimal0)
            .set("collectedFeesToken1", &bigdecimal0)
            .set("collectedFeesUSD", &bigdecimal0)
            .set("createdAtTimestamp", tick.created_at_timestamp)
            .set("createdAtBlockNumber", tick.created_at_block_number)
            .set("liquidityProviderCount", &bigint0)
            .set("feeGrowthOutside0X128", &bigint0)
            .set("feeGrowthOutside1X128", &bigint0);
    }
}

pub fn update_tick_entity_change(tables: &mut Tables, ticks: Vec<events::TickUpdated>) {
    for tick in ticks {
        let pool_address = &tick.pool_address;
        let tick_idx = &tick.idx;
        let row = tables.update_row("Tick", format!("0x{pool_address}#{tick_idx}"));
        if tick.fee_growth_outside_0x_128.len() != 0 {
            row.set_bigint("feeGrowthOutside0X128", &tick.fee_growth_outside_0x_128);
        }
        if tick.fee_growth_outside_1x_128.len() != 0 {
            row.set_bigint("feeGrowthOutside1X128", &tick.fee_growth_outside_1x_128);
        }
    }
}

// --------------------
//  Map Position Entities
// --------------------
pub fn position_create_entity_change(tables: &mut Tables, positions: &Vec<events::CreatedPosition>) {
    for position in positions {
        let bigdecimal0 = BigDecimal::from(0);
        tables
            .update_row("Position", position.token_id.clone().as_str())
            .set("id", &position.token_id)
            .set("owner", format!("0x{}", Hex(utils::ZERO_ADDRESS).to_string()))
            .set("pool", format!("0x{}", &position.pool))
            .set("token0", format!("0x{}", position.token0))
            .set("token1", format!("0x{}", position.token1))
            .set("tickLower", format!("0x{}#{}", &position.pool, &position.tick_lower))
            .set("tickUpper", format!("0x{}#{}", &position.pool, &position.tick_upper))
            .set_bigint("liquidity", &"0".to_string())
            .set("depositedToken0", &bigdecimal0)
            .set("depositedToken1", &bigdecimal0)
            .set("withdrawnToken0", &bigdecimal0)
            .set("withdrawnToken1", &bigdecimal0)
            .set("collectedFeesToken0", &bigdecimal0)
            .set("collectedFeesToken1", &bigdecimal0)
            .set("transaction", format!("0x{}", position.transaction))
            .set_bigint(
                "feeGrowthInside0LastX128",
                &position.fee_growth_inside0_last_x128.clone().unwrap_or("0".to_string()),
            )
            .set_bigint(
                "feeGrowthInside1LastX128",
                &position.fee_growth_inside1_last_x128.clone().unwrap_or("0".to_string()),
            );
    }
}

pub fn increase_liquidity_position_entity_change(
    tables: &mut Tables,
    positions: &Vec<events::IncreaseLiquidityPosition>,
) {
    for position in positions {
        let token_id = position.token_id.clone();
        tables
            .update_row("Position", &token_id)
            .set("liquidity", BigInt::try_from(&position.liquidity).unwrap())
            .set_bigdecimal("depositedToken0", &position.deposited_token0)
            .set_bigdecimal("depositedToken1", &position.deposited_token1);

        if let Some(fee_growth_inside0_last_x128) = &position.fee_growth_inside0_last_x128 {
            tables
                .update_row("Position", &token_id)
                .set_bigint("feeGrowthInside0LastX128", fee_growth_inside0_last_x128);
        }

        if let Some(fee_growth_inside1_last_x128) = &position.fee_growth_inside1_last_x128 {
            tables
                .update_row("Position", &token_id)
                .set_bigint("feeGrowthInside1LastX128", fee_growth_inside1_last_x128);
        }
    }
}

<<<<<<< HEAD
pub fn positions_changes_entity_change(tables: &mut Tables, deltas: Deltas<DeltaBigDecimal>) {
    for delta in deltas.deltas {
        let position_id = key::segment(&delta.key, 1);
        let field_name = match key::last_segment(&delta.key) {
            "liquidity" => "liquidity",
            "depositedToken0" => "depositedToken0",
            "depositedToken1" => "depositedToken1",
            "withdrawnToken0" => "withdrawnToken0",
            "withdrawnToken1" => "withdrawnToken1",
            "collectedFeesToken0" => "collectedFeesToken0",
            "collectedFeesToken1" => "collectedFeesToken1",
            _ => continue,
        };

        tables
            .update_row("Position", position_id)
            .set(field_name, &delta.new_value);
=======
pub fn decrease_liquidity_position_entity_change(
    tables: &mut Tables,
    positions: &Vec<events::DecreaseLiquidityPosition>,
) {
    for position in positions {
        let token_id = position.token_id.clone();
        tables
            .update_row("Position", &token_id)
            .set_bigint("liquidity", &position.liquidity)
            .set_bigdecimal("withdrawnToken0", &position.withdrawn_token0)
            .set_bigdecimal("withdrawnToken1", &position.withdrawn_token1);

        if let Some(fee_growth_inside0_last_x128) = &position.fee_growth_inside0_last_x128 {
            tables
                .update_row("Position", &token_id)
                .set_bigint("feeGrowthInside0LastX128", fee_growth_inside0_last_x128);
        }

        if let Some(fee_growth_inside1_last_x128) = &position.fee_growth_inside1_last_x128 {
            tables
                .update_row("Position", &token_id)
                .set_bigint("feeGrowthInside1LastX128", fee_growth_inside1_last_x128);
        }
>>>>>>> 1b1666c6
    }
}

pub fn collect_position_entity_change(tables: &mut Tables, positions: &Vec<events::CollectPosition>) {
    for position in positions {
        let token_id = position.token_id.clone();
        log::info!("collected_fees_token0 {}", position.collected_fees_token0);
        log::info!("collected_fees_token1 {}", position.collected_fees_token1);
        tables
            .update_row("Position", &token_id)
            .set_bigdecimal("collectedFeesToken0", &position.collected_fees_token0)
            .set_bigdecimal("collectedFeesToken1", &position.collected_fees_token1);

        if let Some(fee_growth_inside0_last_x128) = &position.fee_growth_inside0_last_x128 {
            tables
                .update_row("Position", &token_id)
                .set_bigint("feeGrowthInside0LastX128", fee_growth_inside0_last_x128);
        }

        if let Some(fee_growth_inside1_last_x128) = &position.fee_growth_inside1_last_x128 {
            tables
                .update_row("Position", &token_id)
                .set_bigint("feeGrowthInside1LastX128", fee_growth_inside1_last_x128);
        }
    }
}

<<<<<<< HEAD
fn add_position_entity_change(tables: &mut Tables, position: events::Position) {
    let bigdecimal0 = BigDecimal::from(0);
    // TODO: decode `position.owner` from hex into bytes, and use in "owner" below
    let token_id = &position.token_id;
    let pool_address = &position.pool;
    let tick_lower = &position.tick_lower;
    let tick_upper = &position.tick_upper;
    let transaction = &position.transaction;
    tables
        .update_row("Position", token_id)
        .set("owner", &position.owner.into_bytes())
        .set("pool", &format!("0x{pool_address}"))
        .set("token0", &position.token0)
        .set("token1", &position.token1)
        .set("tickLower", &format!("0x{pool_address}#{tick_lower}"))
        .set("tickUpper", &format!("0x{pool_address}#{tick_upper}"))
        .set("liquidity", &bigdecimal0)
        .set("depositedToken0", &bigdecimal0)
        .set("depositedToken1", &bigdecimal0)
        .set("withdrawnToken0", &bigdecimal0)
        .set("withdrawnToken1", &bigdecimal0)
        .set("collectedFeesToken0", &bigdecimal0)
        .set("collectedFeesToken1", &bigdecimal0)
        .set("transaction", &format!("0x{transaction}"))
        .set_bigint("feeGrowthInside0LastX128", &"0".to_string())
        .set_bigint("feeGrowthInside1LastX128", &"0".to_string());
=======
pub fn transfer_position_entity_change(tables: &mut Tables, positions: &Vec<events::TransferPosition>) {
    for position in positions {
        tables
            .update_row("Position", position.token_id.clone())
            .set("owner", &position.owner.clone().into_bytes());
    }
>>>>>>> 1b1666c6
}

// --------------------
//  Map Snapshot Position Entities
// --------------------
<<<<<<< HEAD
pub fn snapshot_position_entity_change(tables: &mut Tables, snapshot_positions: SnapshotPositions) {
    for snapshot_position in snapshot_positions.snapshot_positions {
        let position = &snapshot_position.position;
        let block_number = snapshot_position.block_number;
        let pool_address = &snapshot_position.pool;
        let transaction = &snapshot_position.transaction;
        tables
            .update_row("PositionSnapshot", format!("{position}#{block_number}"))
            .set("owner", &snapshot_position.owner.into_bytes())
            .set("pool", &format!("0x{pool_address}"))
            .set("position", &snapshot_position.position)
            .set("blockNumber", snapshot_position.block_number)
            .set("timestamp", snapshot_position.timestamp)
            .set_bigdecimal("liquidity", &snapshot_position.liquidity)
            .set_bigdecimal("depositedToken0", &snapshot_position.deposited_token0)
            .set_bigdecimal("depositedToken1", &snapshot_position.deposited_token1)
            .set_bigdecimal("withdrawnToken0", &snapshot_position.withdrawn_token0)
            .set_bigdecimal("withdrawnToken1", &snapshot_position.withdrawn_token1)
            .set_bigdecimal("collectedFeesToken0", &snapshot_position.collected_fees_token0)
            .set_bigdecimal("collectedFeesToken1", &snapshot_position.collected_fees_token1)
            .set("transaction", &format!("0x{transaction}"))
            .set(
                "feeGrowthInside0LastX128", // TODO: use the same SnapshotPosition updates stream as TickUpdates
                BigInt::try_from(snapshot_position.fee_growth_inside_0_last_x_128).unwrap(),
=======
pub fn snapshot_positions_create_entity_change(tables: &mut Tables, positions: &Vec<events::CreatedPosition>) {
    for position in positions {
        let id = format!("{}#{}", position.token_id, position.block_number);
        // TODO: decode `PositionsSnapshot.owner` from hex into bytes, and use in "owner" below
        tables
            .update_row("PositionSnapshot", &id)
            .set("id", &id)
            .set("owner", format!("0x{}", Hex(utils::ZERO_ADDRESS).to_string()))
            .set("pool", format!("0x{}", &position.pool))
            .set("position", &position.token_id)
            .set("blockNumber", position.block_number)
            .set("timestamp", position.timestamp)
            .set_bigint("liquidity", &"0".to_string())
            .set_bigdecimal("depositedToken0", &"0".to_string())
            .set_bigdecimal("depositedToken1", &"0".to_string())
            .set_bigdecimal("withdrawnToken0", &"0".to_string())
            .set_bigdecimal("withdrawnToken1", &"0".to_string())
            .set_bigdecimal("collectedFeesToken0", &"0".to_string())
            .set_bigdecimal("collectedFeesToken1", &"0".to_string())
            .set("transaction", &format!("0x{}", &position.transaction))
            .set_bigint(
                "feeGrowthInside0LastX128",
                &position.fee_growth_inside0_last_x128.clone().unwrap_or("0".to_string()),
>>>>>>> 1b1666c6
            )
            .set_bigint(
                "feeGrowthInside1LastX128",
                &position.fee_growth_inside1_last_x128.clone().unwrap_or("0".to_string()),
            );
    }
}

pub fn increase_liquidity_snapshot_position_entity_change(
    tables: &mut Tables,
    block_number: u64,
    positions: &Vec<events::IncreaseLiquidityPosition>,
) {
    for position in positions {
        let id = format!("{}#{}", position.token_id, block_number);
        tables
            .update_row("PositionSnapshot", &id)
            .set_bigint("liquidity", &position.liquidity)
            .set_bigdecimal("depositedToken0", &position.deposited_token0)
            .set_bigdecimal("depositedToken1", &position.deposited_token1);

        if let Some(fee_growth_inside0_last_x128) = &position.fee_growth_inside0_last_x128 {
            tables
                .update_row("PositionSnapshot", &id)
                .set_bigint("feeGrowthInside0LastX128", fee_growth_inside0_last_x128);
        }

        if let Some(fee_growth_inside1_last_x128) = &position.fee_growth_inside1_last_x128 {
            tables
                .update_row("PositionSnapshot", &id)
                .set_bigint("feeGrowthInside1LastX128", fee_growth_inside1_last_x128);
        }
    }
}

pub fn decrease_liquidity_snapshot_position_entity_change(
    tables: &mut Tables,
    block_number: u64,
    positions: &Vec<events::DecreaseLiquidityPosition>,
) {
    for position in positions {
        let id = format!("{}#{}", position.token_id, block_number);
        tables
            .update_row("PositionSnapshot", &id)
            .set_bigint("liquidity", &position.liquidity)
            .set_bigdecimal("withdrawnToken0", &position.withdrawn_token0)
            .set_bigdecimal("withdrawnToken1", &position.withdrawn_token1);

        if let Some(fee_growth_inside0_last_x128) = &position.fee_growth_inside0_last_x128 {
            tables
                .update_row("PositionSnapshot", &id)
                .set_bigint("feeGrowthInside0LastX128", fee_growth_inside0_last_x128);
        }

        if let Some(fee_growth_inside1_last_x128) = &position.fee_growth_inside1_last_x128 {
            tables
                .update_row("PositionSnapshot", &id)
                .set_bigint("feeGrowthInside1LastX128", fee_growth_inside1_last_x128);
        }
    }
}

pub fn collect_snapshot_position_entity_change(
    tables: &mut Tables,
    block_number: u64,
    positions: &Vec<events::CollectPosition>,
) {
    for position in positions {
        let id = format!("{}#{}", position.token_id, block_number);
        tables
            .update_row("PositionSnapshot", &id)
            .set_bigdecimal("collectedFeesToken0", &position.collected_fees_token0)
            .set_bigdecimal("collectedFeesToken1", &position.collected_fees_token1);

        if let Some(fee_growth_inside0_last_x128) = &position.fee_growth_inside0_last_x128 {
            tables
                .update_row("PositionSnapshot", &id)
                .set_bigint("feeGrowthInside0LastX128", fee_growth_inside0_last_x128);
        }

        if let Some(fee_growth_inside1_last_x128) = &position.fee_growth_inside1_last_x128 {
            tables
                .update_row("PositionSnapshot", &id)
                .set_bigint("feeGrowthInside1LastX128", fee_growth_inside1_last_x128);
        }
    }
}

pub fn transfer_snapshot_position_entity_change(
    tables: &mut Tables,
    block_number: u64,
    positions: &Vec<events::TransferPosition>,
) {
    for position in positions {
        let id = format!("{}#{}", position.token_id, block_number);
        tables
            .update_row("PositionSnapshot", id)
            .set("owner", &position.owner.clone().into_bytes());
    }
}

// --------------------
//  Map Transaction Entities
// --------------------
pub fn transaction_entity_change(tables: &mut Tables, transactions: Vec<events::Transaction>) {
    for transaction in transactions {
        let id = transaction.id;
        tables
            .update_row("Transaction", format!("0x{id}"))
            .set("blockNumber", transaction.block_number)
            .set("timestamp", transaction.timestamp)
            .set("gasUsed", transaction.gas_used)
            .set_bigint_or_zero("gasPrice", &transaction.gas_price);
    }
}

// --------------------
//  Map Swaps Mints Burns Entities
// --------------------
pub fn swaps_mints_burns_created_entity_change(
    tables: &mut Tables,
    events: Vec<events::PoolEvent>,
    tx_count_store: StoreGetBigInt,
    store_eth_prices: StoreGetBigDecimal,
) {
    for event in events {
        if event.r#type.is_none() {
            continue;
        }

        let ord = event.log_ordinal;
        let token0_addr = &event.token0;
        let token1_addr = &event.token1;

        if event.r#type.is_some() {
            let pool_address = &event.pool_address;
            let transaction_count: i32 = match tx_count_store.get_at(ord, format!("pool:{pool_address}")) {
                Some(data) => data.to_u64() as i32,
                None => 0,
            };

            let trx_id = &event.transaction_id;
            let transaction_id: String = format!("0x{trx_id}#{transaction_count}");

            // initializePool has occurred beforehand so there should always be a price
            // maybe just ? instead of returning 1 and bubble up the error if there is one            let token0_derived_eth_price = store_eth_prices
                .get_at(ord, format!("token:{token0_addr}:dprice:eth")) // keyer::token_eth_price(&event.token0))
                .unwrap_or_default();
            let token1_derived_eth_price = store_eth_prices
                .get_at(ord, format!("token:{token1_addr}:dprice:eth"))
                .unwrap_or_default();

            let bundle_eth_price =  store_eth_prices.get_at(ord, "bundle").unwrap_or_default();

            return match event.r#type.unwrap() {
                SwapEvent(swap) => {
                    let amount0 = BigDecimal::try_from(swap.amount_0).unwrap();
                    let amount1 = BigDecimal::try_from(swap.amount_1).unwrap();

                    let mut amount0_abs = amount0.absolute();
                    let mut amount1_abs = amount1.absolute();

                    let amount_total_usd_tracked = utils::get_tracked_amount_usd(
                        &event.token0,
                        &event.token1,
                        &token0_derived_eth_price,
                        &token1_derived_eth_price,
                        &amount0_abs,
                        &amount1_abs,
                        &bundle_eth_price, // get the value from the store_eth_price
                    )
                    .div(BigDecimal::from(2 as i32));

                    tables
                        .create_row("Swap", &transaction_id)
<<<<<<< HEAD
                        .set("transaction", &event.transaction_id)
                        .set("timestamp", event.timestamp)
                        .set("pool", format!("0x{pool_address}"))
                        .set("token0", &event.token0)
                        .set("token1", &event.token1)
                        .set("sender", &swap.sender.into_bytes())
=======
                        .set("id", &transaction_id)
                        .set("transaction", format!("0x{}", event.transaction_id))
                        .set("timestamp", event.timestamp)
                        .set("pool", format!("0x{}", event.pool_address))
                        .set("token0", format!("0x{}", event.token0))
                        .set("token1", format!("0x{}", event.token1))
                        .set("sender", format!("0x{}", swap.sender))
>>>>>>> 1b1666c6
                        .set("recipient", &swap.recipient.into_bytes())
                        .set("origin", &swap.origin.into_bytes())
                        .set("amount0", &amount0)
                        .set("amount1", &amount1)
                        .set("amountUSD", &amount_total_usd_tracked)
                        .set("sqrtPriceX96", &BigInt::try_from(swap.sqrt_price).unwrap())
                        .set("tick", &BigInt::try_from(swap.tick).unwrap())
                        .set("logIndex", event.log_index);
                }
                MintEvent(mint) => {
                    let amount0 = BigDecimal::try_from(mint.amount_0).unwrap();
                    log::info!("mint amount 0 {}", amount0);
                    let amount1 = BigDecimal::try_from(mint.amount_1).unwrap();

                    let amount_usd: BigDecimal = utils::calculate_amount_usd(
                        &amount0,
                        &amount1,
                        &token0_derived_eth_price,
                        &token1_derived_eth_price,
                        &bundle_eth_price,
                    );

                    tables
                        .create_row("Mint", transaction_id.clone().as_str())
<<<<<<< HEAD
                        .set("transaction", &event.transaction_id)
                        .set("timestamp", event.timestamp)
                        .set("pool", format!("0x{pool_address}"))
                        .set("token0", event.token0)
                        .set("token1", event.token1)
=======
                        .set("id", transaction_id)
                        .set("transaction", format!("0x{}", event.transaction_id))
                        .set("timestamp", event.timestamp)
                        .set("pool", format!("0x{}", event.pool_address))
                        .set("token0", format!("0x{}", event.token0))
                        .set("token1", format!("0x{}", event.token1))
>>>>>>> 1b1666c6
                        .set("owner", &Hex::decode(mint.owner).unwrap())
                        .set("sender", &Hex::decode(mint.sender).unwrap())
                        .set("origin", &Hex::decode(mint.origin).unwrap())
                        .set_bigint("amount", &mint.amount)
                        .set("amount0", amount0)
                        .set("amount1", amount1)
                        .set("amountUSD", amount_usd)
                        .set_bigint("tickLower", &mint.tick_lower)
                        .set_bigint("tickUpper", &mint.tick_upper)
                        .set("logIndex", event.log_index);
                }
                BurnEvent(burn) => {
                    let amount0: BigDecimal = BigDecimal::try_from(burn.amount_0).unwrap();
                    let amount1: BigDecimal = BigDecimal::try_from(burn.amount_1).unwrap();

                    let amount_usd: BigDecimal = utils::calculate_amount_usd(
                        &amount0,
                        &amount1,
                        &token0_derived_eth_price,
                        &token1_derived_eth_price,
                        &bundle_eth_price,
                    );
                    tables
                        .update_row("Burn", &transaction_id)
<<<<<<< HEAD
                        .set("transaction", &event.transaction_id)
                        .set("pool", format!("0x{pool_address}"))
                        .set("token0", &event.token0)
                        .set("token1", &event.token1)
=======
                        .set("id", &transaction_id)
                        .set("transaction", format!("0x{}", event.transaction_id))
                        .set("pool", format!("0x{}", event.pool_address))
                        .set("token0", format!("0x{}", event.token0))
                        .set("token1", format!("0x{}", event.token1))
>>>>>>> 1b1666c6
                        .set("timestamp", event.timestamp)
                        .set("owner", &Hex::decode(&burn.owner).unwrap())
                        .set("origin", &Hex::decode(&burn.origin).unwrap())
                        .set_bigint("amount", &burn.amount)
                        .set("amount0", amount0)
                        .set("amount1", amount1)
                        .set("amountUSD", amount_usd)
                        .set_bigint("tickLower", &burn.tick_lower)
                        .set_bigint("tickUpper", &burn.tick_upper)
                        .set("logIndex", event.log_index);
                }
            };
        }
    }
}

// --------------------
//  Map Flashes Entities
// --------------------
pub fn flashes_update_pool_fee_entity_change(tables: &mut Tables, flashes: Vec<events::Flash>) {
    // TODO: wut? flash updates would affect `fee_growth_global_0x_128` and `fee_growth_global_1x_128`?
    //  it's the business of TickUpdate, not of Flashes. Don't flashes produce some such updates?
    for flash in flashes {
        tables.update_row("Pool", flash.pool_address.as_str());
        // .set(
        //     "feeGrowthGlobal0X128",
        //     BigInt::from(flash.fee_growth_global_0x_128.unwrap()),
        // )
        // .set(
        //     "feeGrowthGlobal1X128",
        //     BigInt::from(flash.fee_growth_global_1x_128.unwrap()),
        // );
    }
}

// --------------------
//  Map Uniswap Day Data Entities
// --------------------
pub fn uniswap_day_data_create_entity_change(tables: &mut Tables, deltas: &Deltas<DeltaBigInt>) {
    for delta in key::filter_first_segment_eq(deltas, "UniswapDayData") {
        if !delta.new_value.eq(&BigInt::one()) {
            continue; // From 0 to 1 means the creation of a new day
        }

        let day_id = key::last_segment(&delta.key).parse::<i64>().unwrap();
        let day_start_timestamp = (day_id * 86400) as i32;
        create_uniswap_day_data(tables, day_id, day_start_timestamp, &delta);
    }
}

pub fn tx_count_uniswap_day_data_entity_change(tables: &mut Tables, deltas: &Deltas<DeltaBigInt>) {
    for delta in key::filter_first_segment_eq(deltas, "UniswapDayData") {
        let day_id = key::last_segment(&delta.key);

        tables
            .update_row("UniswapDayData", day_id)
            .set("txCount", &delta.new_value);
    }
}

pub fn totals_uniswap_day_data_entity_change(tables: &mut Tables, deltas: &Deltas<DeltaBigDecimal>) {
    for delta in key::filter_first_segment_eq(deltas, "UniswapDayData") {
        let day_id = key::last_segment(&delta.key);

        tables
            .update_row("UniswapDayData", day_id)
            .set("totalValueLockedUSD", &delta.new_value);
    }
}

pub fn volumes_uniswap_day_data_entity_change(tables: &mut Tables, deltas: &Deltas<DeltaBigDecimal>) {
    for delta in key::filter_first_segment_eq(deltas, "UniswapDayData") {
        let day_id = key::segment(&delta.key, 1);

        let name = match key::last_segment(&delta.key) {
            "volumeETH" => "volumeETH", // TODO: validate data
            "volumeUSD" => "volumeUSD", // TODO: validate data
            "feesUSD" => "feesUSD",     // TODO: validate data
            _ => continue,
        };

        // TODO: should this be done on all the updates?
        if delta.operation == store_delta::Operation::Delete {
            tables.delete_row(keyer::UNISWAP_DAY_DATA, &day_id).mark_final();
            continue;
        }

        tables
            .update_row(keyer::UNISWAP_DAY_DATA, &day_id)
            .set(name, &delta.new_value);
    }
}

fn create_uniswap_day_data(tables: &mut Tables, day_id: i64, day_start_timestamp: i32, delta: &DeltaBigInt) {
    let bigdecimal0 = BigDecimal::zero();
    let id = day_id.to_string();
    tables
        .update_row("UniswapDayData", &id)
        .set("date", day_start_timestamp)
        .set("volumeETH", &bigdecimal0)
        .set("volumeUSD", &bigdecimal0)
        .set("volumeUSDUntracked", &bigdecimal0) // TODO: NEED TO SET THIS VALUE IN THE SUBSTREAMS
        .set("totalValueLockedUSD", &bigdecimal0)
        .set("feesUSD", &bigdecimal0)
        .set("txCount", &delta.new_value);
}

// --------------------
//  Map Pool Day Data Entities
// --------------------
pub fn pool_day_data_create_entity_change(tables: &mut Tables, deltas: &Deltas<DeltaBigInt>) {
    for delta in deltas.deltas.iter() {
        if key::first_segment(&delta.key) != "PoolDayData" || delta.new_value.ne(&BigInt::one()) {
            continue;
        }
<<<<<<< HEAD
=======

        if !delta.new_value.eq(&BigInt::one()) {
            continue;
        }

>>>>>>> 1b1666c6
        let day_id = utils::extract_last_item_time_id_as_i64(&delta.key);
        let day_start_timestamp = (day_id * 86400) as i32;
        let pool_address = utils::extract_at_position_pool_address_as_str(&delta.key, 1);

        let pool_day_data_id = utils::pool_time_data_id(pool_address, day_id.to_string().as_str()).to_string();

        create_pool_day_data(tables, &pool_day_data_id, day_start_timestamp, pool_address, &delta);
    }
}

pub fn tx_count_pool_day_data_entity_change(tables: &mut Tables, deltas: &Deltas<DeltaBigInt>) {
    for delta in key::filter_first_segment_eq(deltas, "PoolDayData") {
        utils::update_tx_count_pool_entity_change(tables, POOL_DAY_DATA, delta);
    }
    for delta in deltas
        .deltas
        .iter()
        .filter(|d| key::first_segment(&d.key) == "PoolDayData")
    {}
}

pub fn swap_volume_pool_day_data_entity_change(tables: &mut Tables, deltas: &Deltas<DeltaBigDecimal>) {
    for delta in deltas.deltas.iter() {
        if !delta.key.starts_with(POOL_DAY_DATA) {
            continue;
        }

        let day_id = utils::extract_at_position_time_id_as_i64(&delta.key, 2).to_string();
        let pool_address = utils::extract_at_position_pool_address_as_str(&delta.key, 1);

        if let Some(name) = utils::extract_swap_volume_pool_entity_change_name(&delta.key) {
            // TODO: should this be done on all the updates?
            if delta.operation == store_delta::Operation::Delete {
                tables.delete_row(POOL_DAY_DATA, &day_id).mark_final();
                continue;
            }

            tables
                .update_row(POOL_DAY_DATA, utils::pool_time_data_id(pool_address, &day_id).as_str())
                .set(name, &delta.new_value);
        }
    }
}

pub fn liquidities_pool_day_data_entity_change(tables: &mut Tables, deltas: &Deltas<DeltaBigInt>) {
    for delta in deltas.deltas.iter() {
        if !delta.key.starts_with(POOL_DAY_DATA) {
            continue;
        }

        utils::update_liquidities_pool_entity_change(tables, POOL_DAY_DATA, delta);
    }
}

pub fn sqrt_price_and_tick_pool_day_data_entity_change(
    tables: &mut Tables,
    deltas: &Deltas<DeltaProto<events::PoolSqrtPrice>>,
) {
    for delta in deltas.deltas.iter() {
        if !delta.key.starts_with(POOL_DAY_DATA) {
            continue;
        }

        utils::update_sqrt_price_and_tick_pool_entity_change(tables, POOL_DAY_DATA, delta);
    }
}

pub fn token_prices_pool_day_data_entity_change(tables: &mut Tables, deltas: &Deltas<DeltaBigDecimal>) {
    for delta in deltas.deltas.iter() {
        if !delta.key.starts_with(POOL_DAY_DATA) {
            continue;
        }

        let day_id = key::last_segment(&delta.key);
        let pool_address = key::segment(&delta.key, 1);
        let name = match key::segment(&delta.key, 2) {
            "token0" => "token0Price",
            "token1" => "token1Price",
            _ => continue,
        };

        let old_value = delta.old_value.clone();
        let new_value = delta.new_value.clone();
        let mut low = BigDecimal::zero();
        let mut high = BigDecimal::zero();
        //TODO: these are not properly set in the subgraph so we
        // let mut open = BigDecimal::zero();
        // let mut close = BigDecimal::zero();

        if new_value.gt(&old_value) {
            high = new_value.clone();
        }

        if new_value.lt(&old_value) {
            low = new_value.clone();
        }

        tables
            .update_row(POOL_DAY_DATA, utils::pool_time_data_id(pool_address, &day_id).as_str())
            .set(name, &delta.new_value);

        if !high.eq(&BigDecimal::zero()) {
            tables
                .update_row(POOL_DAY_DATA, utils::pool_time_data_id(pool_address, &day_id).as_str())
                .set("high", high);
        }

        if !low.eq(&BigDecimal::zero()) {
            tables
                .update_row(POOL_DAY_DATA, utils::pool_time_data_id(pool_address, &day_id).as_str())
                .set("low", low);
        }
    }
}

pub fn fee_growth_global_x128_pool_day_data_entity_change(tables: &mut Tables, deltas: &Deltas<DeltaBigInt>) {
    for delta in deltas.deltas.iter() {
        if !delta.key.starts_with(POOL_DAY_DATA) {
            continue;
        }

        utils::update_fee_growth_global_x128_pool_entity_change(tables, POOL_DAY_DATA, delta);
    }
}

pub fn total_value_locked_usd_pool_day_data_entity_change(tables: &mut Tables, deltas: &Deltas<DeltaBigDecimal>) {
    for delta in deltas.deltas.iter() {
        if !delta.key.starts_with(POOL_DAY_DATA) {
            continue;
        }

        utils::update_total_value_locked_usd_pool_entity_change(tables, POOL_DAY_DATA, delta);
    }
}

fn create_pool_day_data(
    tables: &mut Tables,
    pool_day_data_id: &String,
    day_start_timestamp: i32,
    pool_addr: &str,
    delta: &DeltaBigInt,
) {
    tables
        .update_row(POOL_DAY_DATA, pool_day_data_id)
        .set("date", day_start_timestamp)
        .set("pool", format!("0x{}", pool_addr))
        .set("liquidity", BigInt::zero())
        .set("sqrtPrice", BigInt::zero())
        .set("token0Price", BigDecimal::zero())
        .set("token1Price", BigDecimal::zero())
        .set("tick", BigInt::zero())
        .set("feeGrowthGlobal0X128", BigInt::zero())
        .set("feeGrowthGlobal1X128", BigInt::zero())
        .set("totalValueLockedUSD", BigDecimal::zero())
        .set("volumeToken0", BigDecimal::zero())
        .set("volumeToken1", BigDecimal::zero())
        .set("volumeUSD", BigDecimal::zero())
        .set("feesUSD", BigDecimal::zero())
        .set("txCount", &delta.new_value)
        .set("open", BigDecimal::zero())
        .set("high", BigDecimal::zero())
        .set("low", BigDecimal::zero())
        .set("close", BigDecimal::zero());
}

// --------------------
//  Map Pool Hour Data Entities
// --------------------
pub fn pool_hour_data_create_entity_change(tables: &mut Tables, deltas: &Deltas<DeltaBigInt>) {
    for delta in deltas.deltas.iter() {
        if !delta.key.starts_with(POOL_HOUR_DATA) {
            continue;
        }

        if !delta.new_value.eq(&BigInt::one()) {
            continue;
        }

        let hour_id: i64 = utils::extract_last_item_time_id_as_i64(&delta.key);
        let hours_start_unix = (hour_id * 3600) as i32;
        let pool_address = utils::extract_at_position_pool_address_as_str(&delta.key, 1);

        let pool_hour_data_id = utils::pool_time_data_id(pool_address, hour_id.to_string().as_str()).to_string();

        create_pool_hour_data(tables, &pool_hour_data_id, hours_start_unix, pool_address, &delta);
    }
}

pub fn tx_count_pool_hour_data_entity_change(tables: &mut Tables, deltas: &Deltas<DeltaBigInt>) {
    for delta in deltas.deltas.iter() {
        if !delta.key.starts_with(POOL_HOUR_DATA) {
            continue;
        }

        utils::update_tx_count_pool_entity_change(tables, POOL_HOUR_DATA, delta);
    }
}

pub fn liquidities_pool_hour_data_entity_change(tables: &mut Tables, deltas: &Deltas<DeltaBigInt>) {
    for delta in deltas.deltas.iter() {
        if !delta.key.starts_with(POOL_HOUR_DATA) {
            continue;
        }

        utils::update_liquidities_pool_entity_change(tables, POOL_HOUR_DATA, delta);
    }
}

pub fn sqrt_price_and_tick_pool_hour_data_entity_change(
    tables: &mut Tables,
    deltas: &Deltas<DeltaProto<events::PoolSqrtPrice>>,
) {
    for delta in deltas.deltas.iter() {
        if !delta.key.starts_with(POOL_HOUR_DATA) {
            continue;
        }

        utils::update_sqrt_price_and_tick_pool_entity_change(tables, keyer::POOL_HOUR_DATA, delta);
    }
}

pub fn swap_volume_pool_hour_data_entity_change(tables: &mut Tables, deltas: &Deltas<DeltaBigDecimal>) {
    for delta in deltas.deltas.iter() {
        if !delta.key.starts_with(POOL_HOUR_DATA) {
            continue;
        }

        let hour_id = utils::extract_at_position_time_id_as_i64(&delta.key, 2).to_string();
        let pool_address = utils::extract_at_position_pool_address_as_str(&delta.key, 1);

        if let Some(name) = utils::extract_swap_volume_pool_entity_change_name(&delta.key) {
            // TODO: should this be done on all update operations
            if delta.operation == store_delta::Operation::Delete {
                tables.delete_row(POOL_HOUR_DATA, &hour_id).mark_final();
                continue;
            }

            tables
                .update_row(
                    POOL_HOUR_DATA,
                    utils::pool_time_data_id(pool_address, &hour_id).as_str(),
                )
                .set(name, &delta.new_value);
        }
    }
}

pub fn token_prices_pool_hour_data_entity_change(tables: &mut Tables, deltas: &Deltas<DeltaBigDecimal>) {
    for delta in deltas.deltas.iter() {
        if !delta.key.starts_with(keyer::POOL_HOUR_DATA) {
            continue;
        }

        let hour_id = key::last_segment(&delta.key);
        let pool_address = key::segment(&delta.key, 1);
        let name = match key::segment(&delta.key, 2) {
            "token0" => "token0Price",
            "token1" => "token1Price",
            _ => continue,
        };

        let old_value = delta.old_value.clone();
        let new_value = delta.new_value.clone();
        let mut low = BigDecimal::zero();
        let mut high = BigDecimal::zero();
        //TODO: these are not properly set in the subgraph so we
        // let mut open = BigDecimal::zero();
        // let mut close = BigDecimal::zero();

        if new_value.gt(&old_value) {
            high = new_value.clone();
        }

        if new_value.lt(&old_value) {
            low = new_value.clone();
        }

        let pool_hour_id = utils::pool_time_data_id(pool_address, &hour_id);

        tables
            .update_row(POOL_HOUR_DATA, &pool_hour_id)
            .set(name, &delta.new_value);

        if !high.eq(&BigDecimal::zero()) {
            tables.update_row(POOL_HOUR_DATA, &pool_hour_id).set("high", high);
        }

        if !low.eq(&BigDecimal::zero()) {
            tables.update_row(POOL_HOUR_DATA, &pool_hour_id).set("low", low);
        }
    }
}

pub fn fee_growth_global_x128_pool_hour_data_entity_change(tables: &mut Tables, deltas: &Deltas<DeltaBigInt>) {
    for delta in deltas.deltas.iter() {
        if !delta.key.starts_with(POOL_HOUR_DATA) {
            continue;
        }

        utils::update_fee_growth_global_x128_pool_entity_change(tables, POOL_HOUR_DATA, delta);
    }
}

pub fn total_value_locked_usd_pool_hour_data_entity_change(tables: &mut Tables, deltas: &Deltas<DeltaBigDecimal>) {
    for delta in deltas.deltas.iter() {
        if !delta.key.starts_with(POOL_HOUR_DATA) {
            continue;
        }

        utils::update_total_value_locked_usd_pool_entity_change(tables, POOL_HOUR_DATA, delta);
    }
}

fn create_pool_hour_data(
    tables: &mut Tables,
    pool_day_data_id: &String,
    hours_start_unix: i32,
    pool_addr: &str,
    delta: &DeltaBigInt,
) {
    tables
        .update_row(POOL_HOUR_DATA, pool_day_data_id)
        .set("periodStartUnix", hours_start_unix)
        .set("pool", format!("0x{}", pool_addr))
        .set("liquidity", BigInt::zero())
        .set("sqrtPrice", BigInt::zero())
        .set("token0Price", BigDecimal::zero())
        .set("token1Price", BigDecimal::zero())
        .set("tick", BigInt::zero())
        .set("feeGrowthGlobal0X128", BigInt::zero())
        .set("feeGrowthGlobal1X128", BigInt::zero())
        .set("totalValueLockedUSD", BigDecimal::zero())
        .set("volumeToken0", BigDecimal::zero())
        .set("volumeToken1", BigDecimal::zero())
        .set("volumeUSD", BigDecimal::zero())
        .set("feesUSD", BigDecimal::zero())
        .set("txCount", &delta.new_value)
        .set("open", BigDecimal::zero())
        .set("high", BigDecimal::zero())
        .set("low", BigDecimal::zero())
        .set("close", BigDecimal::zero());
}

// --------------------
//  Map Token Day Data Entities
// --------------------
pub fn token_day_data_create_entity_change(tables: &mut Tables, deltas: &Deltas<DeltaBigInt>) {
    for delta in deltas.deltas.iter() {
        if !delta.key.starts_with(TOKEN_DAY_DATA) {
            continue;
        }

<<<<<<< HEAD
        if !delta.new_value.eq(&(1 as i64)) {
=======
        if !delta.new_value.eq(&BigInt::one()) {
>>>>>>> 1b1666c6
            continue;
        }

        let day_id = utils::extract_last_item_time_id_as_i64(&delta.key);
        let day_start_timestamp = (day_id * 86400) as i32;
        let token_address = utils::extract_at_position_token_address_as_str(&delta.key, 1);

        let token_day_data_id = utils::token_time_data_id(token_address, &day_id.to_string()).to_string();

        create_token_day_data(tables, &token_day_data_id, day_start_timestamp, token_address);
    }
}

pub fn swap_volume_token_day_data_entity_change(tables: &mut Tables, deltas: &Deltas<DeltaBigDecimal>) {
    for delta in deltas.deltas.iter() {
        if !delta.key.starts_with(TOKEN_DAY_DATA) {
            continue;
        }

        let day_id = utils::extract_at_position_time_id_as_i64(&delta.key, 2).to_string();
        let token_address = utils::extract_at_position_token_address_as_str(&delta.key, 1);

        //TODO: need to add the :volume key
        if let Some(name) = utils::extract_swap_volume_token_entity_change_name(&delta.key) {
            if delta.operation == store_delta::Operation::Delete {
                tables.delete_row(TOKEN_DAY_DATA, &day_id).mark_final();
                continue;
            }

            tables
                .update_row(
                    TOKEN_DAY_DATA,
                    utils::token_time_data_id(token_address, &day_id).as_str(),
                )
                .set(name, &delta.new_value);
        }
    }
}

pub fn total_value_locked_usd_token_day_data_entity_change(tables: &mut Tables, deltas: &Deltas<DeltaBigDecimal>) {
    for delta in deltas.deltas.iter() {
        if !delta.key.starts_with(TOKEN_DAY_DATA) {
            continue;
        }

        utils::update_total_value_locked_usd_token_entity_change(tables, TOKEN_DAY_DATA, delta);
    }
}

pub fn total_value_locked_token_day_data_entity_change(tables: &mut Tables, deltas: &Deltas<DeltaBigDecimal>) {
    for delta in deltas.deltas.iter() {
        if !delta.key.starts_with(TOKEN_DAY_DATA) {
            continue;
        }

        utils::update_total_value_locked_token_entity_change(tables, TOKEN_DAY_DATA, delta);
    }
}

pub fn token_prices_token_day_data_entity_change(tables: &mut Tables, deltas: &Deltas<DeltaBigDecimal>) {
    for delta in deltas.deltas.iter() {
        if !delta.key.starts_with(TOKEN_DAY_DATA) {
            continue;
        }

        utils::update_token_prices_token_entity_change(tables, TOKEN_DAY_DATA, delta);
    }
}

fn create_token_day_data(tables: &mut Tables, token_day_data_id: &String, day_start_timestamp: i32, token_addr: &str) {
    tables
        .update_row(TOKEN_DAY_DATA, token_day_data_id)
        .set("date", day_start_timestamp)
        .set("token", format!("0x{}",token_addr.to_string()))
        .set("volume", BigDecimal::zero())
        .set("volumeUSD", BigDecimal::zero())
        .set("volumeUSDUntracked", BigDecimal::zero()) // TODO: NEED TO SET THIS VALUE IN THE SUBSTREAMS
        .set("totalValueLocked", BigDecimal::zero())
        .set("totalValueLockedUSD", BigDecimal::zero())
        .set("priceUSD", BigDecimal::zero())
        .set("feesUSD", BigDecimal::zero())
        .set("open", BigDecimal::zero())
        .set("high", BigDecimal::zero())
        .set("low", BigDecimal::zero())
        .set("close", BigDecimal::zero());
}

// --------------------
//  Map Token Hour Data Entities
// --------------------
pub fn token_hour_data_create_entity_change(tables: &mut Tables, deltas: &Deltas<DeltaBigInt>) {
    for delta in deltas.deltas.iter() {
        if !delta.key.starts_with(TOKEN_HOUR_DATA) {
            continue;
        }

<<<<<<< HEAD
        if !delta.new_value.eq(&(1 as i64)) {
=======
        if !delta.new_value.eq(&BigInt::one()) {
>>>>>>> 1b1666c6
            continue;
        }

        let hour_id = utils::extract_last_item_time_id_as_i64(&delta.key);
        let hour_start_timestamp = (hour_id * 3600) as i32;
        let token_address = utils::extract_at_position_token_address_as_str(&delta.key, 1);

        let token_day_data_id = utils::token_time_data_id(token_address, &hour_id.to_string()).to_string();

        create_token_hour_data(tables, &token_day_data_id, hour_start_timestamp, token_address);
    }
}

pub fn swap_volume_token_hour_data_entity_change(tables: &mut Tables, deltas: &Deltas<DeltaBigDecimal>) {
    for delta in deltas.deltas.iter() {
        if !delta.key.starts_with(TOKEN_HOUR_DATA) {
            continue;
        }

        let hour_id = utils::extract_at_position_time_id_as_i64(&delta.key, 2).to_string();
        let token_address = utils::extract_at_position_token_address_as_str(&delta.key, 1);

        if let Some(name) = utils::extract_swap_volume_token_entity_change_name(&delta.key) {
            if delta.operation == store_delta::Operation::Delete {
                tables.delete_row(TOKEN_HOUR_DATA, &hour_id).mark_final();
                continue;
            }

            tables
                .update_row(
                    TOKEN_HOUR_DATA,
                    utils::token_time_data_id(token_address, &hour_id).as_str(),
                )
                .set(name, &delta.new_value);
        }
    }
}

pub fn total_value_locked_usd_token_hour_data_entity_change(tables: &mut Tables, deltas: &Deltas<DeltaBigDecimal>) {
    for delta in deltas.deltas.iter() {
        if !delta.key.starts_with(TOKEN_HOUR_DATA) {
            continue;
        }

        utils::update_total_value_locked_usd_token_entity_change(tables, TOKEN_HOUR_DATA, delta);
    }
}

pub fn total_value_locked_token_hour_data_entity_change(tables: &mut Tables, deltas: &Deltas<DeltaBigDecimal>) {
    for delta in deltas.deltas.iter() {
        if !delta.key.starts_with(TOKEN_HOUR_DATA) {
            continue;
        }

        let hour_id = utils::extract_last_item_time_id_as_i64(&delta.key).to_string();
        let token_address = utils::extract_at_position_token_address_as_str(&delta.key, 1);

        tables
            .update_row(
                TOKEN_HOUR_DATA,
                utils::token_time_data_id(token_address, &hour_id).as_str(),
            )
            .set("totalValueLocked", &delta.new_value);
    }
}

pub fn token_prices_token_hour_data_entity_change(tables: &mut Tables, deltas: &Deltas<DeltaBigDecimal>) {
    for delta in deltas.deltas.iter() {
        if !delta.key.starts_with(TOKEN_HOUR_DATA) {
            continue;
        }

        utils::update_token_prices_token_entity_change(tables, TOKEN_HOUR_DATA, delta);
    }
}

fn create_token_hour_data(tables: &mut Tables, token_hour_data_id: &String, hours_start_unix: i32, token_addr: &str) {
    tables
        .update_row(TOKEN_HOUR_DATA, token_hour_data_id)
        .set("periodStartUnix", hours_start_unix)
        .set("token", format!("0x{}",token_addr.to_string()))
        .set("volume", BigDecimal::zero())
        .set("volumeUSD", BigDecimal::zero())
        .set("volumeUSDUntracked", BigDecimal::zero()) // TODO: NEED TO SET THIS VALUE IN THE SUBSTREAMS
        .set("totalValueLocked", BigDecimal::zero())
        .set("totalValueLockedUSD", BigDecimal::zero())
        .set("priceUSD", BigDecimal::zero())
        .set("feesUSD", BigDecimal::zero())
        .set("open", BigDecimal::zero())
        .set("high", BigDecimal::zero())
        .set("low", BigDecimal::zero())
        .set("close", BigDecimal::zero());
}<|MERGE_RESOLUTION|>--- conflicted
+++ resolved
@@ -93,13 +93,8 @@
         };
 
         tables
-<<<<<<< HEAD
-            .update_row("Factory", &format!("0x{}", Hex(utils::UNISWAP_V3_FACTORY).to_string()))
+            .update_row("Factory", "0x1F98431c8aD98523631AE4a59f267346ea31F984".to_string())
             .set(field_name, &delta.new_value);
-=======
-            .update_row("Factory", "0x1F98431c8aD98523631AE4a59f267346ea31F984".to_string())
-            .set(name, &delta.new_value);
->>>>>>> 1b1666c6
     }
 }
 
@@ -117,13 +112,8 @@
         };
 
         tables
-<<<<<<< HEAD
-            .update_row("Factory", &format!("0x{}", Hex(utils::UNISWAP_V3_FACTORY).to_string()))
+            .update_row("Factory", "0x1F98431c8aD98523631AE4a59f267346ea31F984".to_string())
             .set(field_name, &delta.new_value);
-=======
-            .update_row("Factory", "0x1F98431c8aD98523631AE4a59f267346ea31F984".to_string())
-            .set(name, &delta.new_value);
->>>>>>> 1b1666c6
     }
 }
 
@@ -137,12 +127,7 @@
     for pool in &pools.pools {
         tables
             .update_row("Pool", format!("0x{}", pool.address))
-<<<<<<< HEAD
-            .set("createdAtTimestamp", pool.created_at_timestamp)
-=======
-            .set("id", format!("0x{}", pool.address))
             .set("createdAtTimestamp", BigInt::from(pool.created_at_timestamp))
->>>>>>> 1b1666c6
             .set("createdAtBlockNumber", pool.created_at_block_number)
             .set("token0", format!("0x{}", pool.token0.as_ref().unwrap().address))
             .set("token1", format!("0x{}", pool.token1.as_ref().unwrap().address))
@@ -605,25 +590,6 @@
     }
 }
 
-<<<<<<< HEAD
-pub fn positions_changes_entity_change(tables: &mut Tables, deltas: Deltas<DeltaBigDecimal>) {
-    for delta in deltas.deltas {
-        let position_id = key::segment(&delta.key, 1);
-        let field_name = match key::last_segment(&delta.key) {
-            "liquidity" => "liquidity",
-            "depositedToken0" => "depositedToken0",
-            "depositedToken1" => "depositedToken1",
-            "withdrawnToken0" => "withdrawnToken0",
-            "withdrawnToken1" => "withdrawnToken1",
-            "collectedFeesToken0" => "collectedFeesToken0",
-            "collectedFeesToken1" => "collectedFeesToken1",
-            _ => continue,
-        };
-
-        tables
-            .update_row("Position", position_id)
-            .set(field_name, &delta.new_value);
-=======
 pub fn decrease_liquidity_position_entity_change(
     tables: &mut Tables,
     positions: &Vec<events::DecreaseLiquidityPosition>,
@@ -647,7 +613,6 @@
                 .update_row("Position", &token_id)
                 .set_bigint("feeGrowthInside1LastX128", fee_growth_inside1_last_x128);
         }
->>>>>>> 1b1666c6
     }
 }
 
@@ -675,72 +640,17 @@
     }
 }
 
-<<<<<<< HEAD
-fn add_position_entity_change(tables: &mut Tables, position: events::Position) {
-    let bigdecimal0 = BigDecimal::from(0);
-    // TODO: decode `position.owner` from hex into bytes, and use in "owner" below
-    let token_id = &position.token_id;
-    let pool_address = &position.pool;
-    let tick_lower = &position.tick_lower;
-    let tick_upper = &position.tick_upper;
-    let transaction = &position.transaction;
-    tables
-        .update_row("Position", token_id)
-        .set("owner", &position.owner.into_bytes())
-        .set("pool", &format!("0x{pool_address}"))
-        .set("token0", &position.token0)
-        .set("token1", &position.token1)
-        .set("tickLower", &format!("0x{pool_address}#{tick_lower}"))
-        .set("tickUpper", &format!("0x{pool_address}#{tick_upper}"))
-        .set("liquidity", &bigdecimal0)
-        .set("depositedToken0", &bigdecimal0)
-        .set("depositedToken1", &bigdecimal0)
-        .set("withdrawnToken0", &bigdecimal0)
-        .set("withdrawnToken1", &bigdecimal0)
-        .set("collectedFeesToken0", &bigdecimal0)
-        .set("collectedFeesToken1", &bigdecimal0)
-        .set("transaction", &format!("0x{transaction}"))
-        .set_bigint("feeGrowthInside0LastX128", &"0".to_string())
-        .set_bigint("feeGrowthInside1LastX128", &"0".to_string());
-=======
 pub fn transfer_position_entity_change(tables: &mut Tables, positions: &Vec<events::TransferPosition>) {
     for position in positions {
         tables
             .update_row("Position", position.token_id.clone())
             .set("owner", &position.owner.clone().into_bytes());
     }
->>>>>>> 1b1666c6
 }
 
 // --------------------
 //  Map Snapshot Position Entities
 // --------------------
-<<<<<<< HEAD
-pub fn snapshot_position_entity_change(tables: &mut Tables, snapshot_positions: SnapshotPositions) {
-    for snapshot_position in snapshot_positions.snapshot_positions {
-        let position = &snapshot_position.position;
-        let block_number = snapshot_position.block_number;
-        let pool_address = &snapshot_position.pool;
-        let transaction = &snapshot_position.transaction;
-        tables
-            .update_row("PositionSnapshot", format!("{position}#{block_number}"))
-            .set("owner", &snapshot_position.owner.into_bytes())
-            .set("pool", &format!("0x{pool_address}"))
-            .set("position", &snapshot_position.position)
-            .set("blockNumber", snapshot_position.block_number)
-            .set("timestamp", snapshot_position.timestamp)
-            .set_bigdecimal("liquidity", &snapshot_position.liquidity)
-            .set_bigdecimal("depositedToken0", &snapshot_position.deposited_token0)
-            .set_bigdecimal("depositedToken1", &snapshot_position.deposited_token1)
-            .set_bigdecimal("withdrawnToken0", &snapshot_position.withdrawn_token0)
-            .set_bigdecimal("withdrawnToken1", &snapshot_position.withdrawn_token1)
-            .set_bigdecimal("collectedFeesToken0", &snapshot_position.collected_fees_token0)
-            .set_bigdecimal("collectedFeesToken1", &snapshot_position.collected_fees_token1)
-            .set("transaction", &format!("0x{transaction}"))
-            .set(
-                "feeGrowthInside0LastX128", // TODO: use the same SnapshotPosition updates stream as TickUpdates
-                BigInt::try_from(snapshot_position.fee_growth_inside_0_last_x_128).unwrap(),
-=======
 pub fn snapshot_positions_create_entity_change(tables: &mut Tables, positions: &Vec<events::CreatedPosition>) {
     for position in positions {
         let id = format!("{}#{}", position.token_id, position.block_number);
@@ -764,7 +674,6 @@
             .set_bigint(
                 "feeGrowthInside0LastX128",
                 &position.fee_growth_inside0_last_x128.clone().unwrap_or("0".to_string()),
->>>>>>> 1b1666c6
             )
             .set_bigint(
                 "feeGrowthInside1LastX128",
@@ -940,22 +849,12 @@
 
                     tables
                         .create_row("Swap", &transaction_id)
-<<<<<<< HEAD
-                        .set("transaction", &event.transaction_id)
+                        .set("transaction", format!("0x{}", event.transaction_id))
                         .set("timestamp", event.timestamp)
                         .set("pool", format!("0x{pool_address}"))
-                        .set("token0", &event.token0)
-                        .set("token1", &event.token1)
-                        .set("sender", &swap.sender.into_bytes())
-=======
-                        .set("id", &transaction_id)
-                        .set("transaction", format!("0x{}", event.transaction_id))
-                        .set("timestamp", event.timestamp)
-                        .set("pool", format!("0x{}", event.pool_address))
                         .set("token0", format!("0x{}", event.token0))
                         .set("token1", format!("0x{}", event.token1))
                         .set("sender", format!("0x{}", swap.sender))
->>>>>>> 1b1666c6
                         .set("recipient", &swap.recipient.into_bytes())
                         .set("origin", &swap.origin.into_bytes())
                         .set("amount0", &amount0)
@@ -980,20 +879,11 @@
 
                     tables
                         .create_row("Mint", transaction_id.clone().as_str())
-<<<<<<< HEAD
-                        .set("transaction", &event.transaction_id)
+                        .set("transaction", format!("0x{}", event.transaction_id))
                         .set("timestamp", event.timestamp)
                         .set("pool", format!("0x{pool_address}"))
-                        .set("token0", event.token0)
-                        .set("token1", event.token1)
-=======
-                        .set("id", transaction_id)
-                        .set("transaction", format!("0x{}", event.transaction_id))
-                        .set("timestamp", event.timestamp)
-                        .set("pool", format!("0x{}", event.pool_address))
                         .set("token0", format!("0x{}", event.token0))
                         .set("token1", format!("0x{}", event.token1))
->>>>>>> 1b1666c6
                         .set("owner", &Hex::decode(mint.owner).unwrap())
                         .set("sender", &Hex::decode(mint.sender).unwrap())
                         .set("origin", &Hex::decode(mint.origin).unwrap())
@@ -1018,18 +908,10 @@
                     );
                     tables
                         .update_row("Burn", &transaction_id)
-<<<<<<< HEAD
-                        .set("transaction", &event.transaction_id)
+                        .set("transaction", format!("0x{}", event.transaction_id))
                         .set("pool", format!("0x{pool_address}"))
-                        .set("token0", &event.token0)
-                        .set("token1", &event.token1)
-=======
-                        .set("id", &transaction_id)
-                        .set("transaction", format!("0x{}", event.transaction_id))
-                        .set("pool", format!("0x{}", event.pool_address))
                         .set("token0", format!("0x{}", event.token0))
                         .set("token1", format!("0x{}", event.token1))
->>>>>>> 1b1666c6
                         .set("timestamp", event.timestamp)
                         .set("owner", &Hex::decode(&burn.owner).unwrap())
                         .set("origin", &Hex::decode(&burn.origin).unwrap())
@@ -1145,14 +1027,6 @@
         if key::first_segment(&delta.key) != "PoolDayData" || delta.new_value.ne(&BigInt::one()) {
             continue;
         }
-<<<<<<< HEAD
-=======
-
-        if !delta.new_value.eq(&BigInt::one()) {
-            continue;
-        }
-
->>>>>>> 1b1666c6
         let day_id = utils::extract_last_item_time_id_as_i64(&delta.key);
         let day_start_timestamp = (day_id * 86400) as i32;
         let pool_address = utils::extract_at_position_pool_address_as_str(&delta.key, 1);
@@ -1505,11 +1379,7 @@
             continue;
         }
 
-<<<<<<< HEAD
-        if !delta.new_value.eq(&(1 as i64)) {
-=======
         if !delta.new_value.eq(&BigInt::one()) {
->>>>>>> 1b1666c6
             continue;
         }
 
@@ -1606,11 +1476,7 @@
             continue;
         }
 
-<<<<<<< HEAD
-        if !delta.new_value.eq(&(1 as i64)) {
-=======
         if !delta.new_value.eq(&BigInt::one()) {
->>>>>>> 1b1666c6
             continue;
         }
 
