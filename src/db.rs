use substreams::pb::substreams::store_delta;
use std::ops::{Div};
use substreams::prelude::StoreGetInt64;
use substreams::scalar::{BigDecimal, BigInt};
use substreams::store::{
<<<<<<< HEAD
    DeltaArray, DeltaBigDecimal, DeltaBigInt, DeltaInt64, DeltaProto, Deltas, StoreGet, StoreGetBigDecimal,
    StoreGetBigInt, StoreGetProto,
=======
    DeltaArray, DeltaBigDecimal, DeltaBigInt, DeltaProto, Deltas, StoreGet, StoreGetBigDecimal,
    StoreGetBigInt,
>>>>>>> 0f55d0da
};
use substreams::{log, Hex};

use crate::keyer::{position, POOL_DAY_DATA, POOL_HOUR_DATA, TOKEN_DAY_DATA, TOKEN_HOUR_DATA};
use crate::pb::uniswap::events;
use crate::pb::uniswap::events::pool_event::Type::{Burn as BurnEvent, Mint as MintEvent, Swap as SwapEvent};
use crate::pb::uniswap::events::position_event::Type;
use crate::pb::uniswap::events::{IncreaseLiquidityPosition, PositionEvent};
use crate::tables::Tables;
use crate::uniswap::{Erc20Token, Pools};
use crate::{key, keyer, utils};

// -------------------
//  Map Bundle Entities
// -------------------
pub fn created_bundle_entity_change(tables: &mut Tables) {
    tables
        .update_row("Bundle", "1")
        .set_bigdecimal("ethPriceUSD", &"0.0".to_string());
}

pub fn bundle_store_eth_price_usd_bundle_entity_change(tables: &mut Tables, deltas: &Deltas<DeltaBigDecimal>) {
    for delta in &deltas.deltas {
        if key::first_segment(&delta.key) != "bundle" {
            continue;
        }
        tables.update_row("Bundle", "1").set("ethPriceUSD", &delta.new_value);
    }
}

// -------------------
//  Map Factory Entities
// -------------------
pub fn factory_created_factory_entity_change(tables: &mut Tables) {
    let id = "0x1F98431c8aD98523631AE4a59f267346ea31F984".to_string();

    let bigint0 = BigInt::zero();
    let bigdecimal0 = BigDecimal::zero();
    tables
        .update_row("Factory", &id)
        .set("poolCount", &bigint0)
        .set("txCount", &bigint0)
        .set("totalVolumeUSD", &bigdecimal0)
        .set("totalVolumeETH", &bigdecimal0)
        .set("totalFeesUSD", &bigdecimal0)
        .set("totalFeesETH", &bigdecimal0)
        .set("untrackedVolumeUSD", &bigdecimal0)
        .set("totalValueLockedUSD", &bigdecimal0)
        .set("totalValueLockedETH", &bigdecimal0)
        .set("totalValueLockedUSDUntracked", &bigdecimal0)
        .set("totalValueLockedETHUntracked", &bigdecimal0)
        .set("owner", &format!("0x{}", Hex(utils::ZERO_ADDRESS).to_string()));
}

pub fn pool_created_factory_entity_change(tables: &mut Tables, deltas: &Deltas<DeltaBigInt>) {
    for delta in deltas.deltas.iter() {
        let id = "0x1F98431c8aD98523631AE4a59f267346ea31F984".to_string();
        tables.update_row("Factory", &id).set("poolCount", &delta.new_value);
    }
}

pub fn tx_count_factory_entity_change(tables: &mut Tables, deltas: &Deltas<DeltaBigInt>) {
    for delta in &deltas.deltas {
        if key::first_segment(&delta.key) != "factory" {
            continue;
        }
        tables
            .update_row("Factory", "0x1F98431c8aD98523631AE4a59f267346ea31F984".to_string())
            .set("txCount", &delta.new_value);
    }
}

pub fn swap_volume_factory_entity_change(tables: &mut Tables, deltas: &Deltas<DeltaBigDecimal>) {
    for delta in &deltas.deltas {
        if key::first_segment(&delta.key) != "factory" {
            continue;
        }
        let field_name = match key::last_segment(&delta.key) {
            "totalVolumeUSD" => "totalVolumeUSD",
            "untrackedVolumeUSD" => "untrackedVolumeUSD",
            "totalFeesUSD" => "totalFeesUSD",
            "totalVolumeETH" => "totalVolumeETH",
            "totalFeesETH" => "totalFeesETH",
            _ => continue,
        };

        tables
            .update_row("Factory", "0x1F98431c8aD98523631AE4a59f267346ea31F984".to_string())
            .set(field_name, &delta.new_value);
    }
}

pub fn tvl_factory_entity_change(tables: &mut Tables, deltas: &Deltas<DeltaBigDecimal>) {
    for delta in deltas.deltas.iter() {
        if key::first_segment(&delta.key) != "factory" {
            continue;
        }
        let field_name = match key::last_segment(&delta.key) {
            "totalValueLockedUSD" => "totalValueLockedUSD",
            "totalValueLockedUSDUntracked" => "totalValueLockedUSDUntracked",
            "totalValueLockedETH" => "totalValueLockedETH",
            "totalValueLockedETHUntracked" => "totalValueLockedETHUntracked",
            _ => continue,
        };

        tables
            .update_row("Factory", "0x1F98431c8aD98523631AE4a59f267346ea31F984".to_string())
            .set(field_name, &delta.new_value);
    }
}

// -------------------
//  Map Pool Entities
// -------------------
pub fn pools_created_pool_entity_change(tables: &mut Tables, pools: &Pools) {
    let bigint0 = BigInt::zero();
    let bigdecimal0 = BigDecimal::zero();

    for pool in &pools.pools {
        tables
            .update_row("Pool", format!("0x{}", pool.address))
            .set("createdAtTimestamp", BigInt::from(pool.created_at_timestamp))
            .set("createdAtBlockNumber", pool.created_at_block_number)
            .set("token0", format!("0x{}", pool.token0.as_ref().unwrap().address))
            .set("token1", format!("0x{}", pool.token1.as_ref().unwrap().address))
            .set_bigint("feeTier", &pool.fee_tier)
            .set("liquidity", &bigint0)
            .set("sqrtPrice", &bigint0)
            .set("feeGrowthGlobal0X128", &bigint0)
            .set("feeGrowthGlobal1X128", &bigint0)
            .set("token0Price", &bigdecimal0)
            .set("token1Price", &bigdecimal0)
            .set("tick", &bigint0)
            .set("observationIndex", &bigint0)
            .set("volumeToken0", &bigdecimal0)
            .set("volumeToken1", &bigdecimal0)
            .set("volumeUSD", &bigdecimal0)
            .set("untrackedVolumeUSD", &bigdecimal0)
            .set("feesUSD", &bigdecimal0)
            .set("txCount", &bigint0)
            .set("collectedFeesToken0", &bigdecimal0)
            .set("collectedFeesToken1", &bigdecimal0)
            .set("collectedFeesUSD", &bigdecimal0)
            .set("totalValueLockedToken0", &bigdecimal0)
            .set("totalValueLockedToken1", &bigdecimal0)
            .set("totalValueLockedETH", &bigdecimal0)
            .set("totalValueLockedUSD", &bigdecimal0)
            .set("totalValueLockedUSDUntracked", &bigdecimal0)
            .set("liquidityProviderCount", &bigint0);
    }
}

pub fn sqrt_price_and_tick_pool_entity_change(tables: &mut Tables, deltas: &Deltas<DeltaProto<events::PoolSqrtPrice>>) {
    for delta in deltas.deltas.iter() {
        let pool_address = key::segment(&delta.key, 1);

        tables
            .update_row("Pool", &format!("0x{pool_address}"))
            .set_bigint("sqrtPrice", &delta.new_value.sqrt_price)
            .set_bigint("tick", &delta.new_value.tick);
    }
}

pub fn liquidities_pool_entity_change(tables: &mut Tables, deltas: &Deltas<DeltaBigInt>) {
    for delta in deltas.deltas.iter() {
        let pool_address = key::segment(&delta.key, 1);
        tables
            .update_row("Pool", &format!("0x{pool_address}"))
            .set("liquidity", &delta.new_value);
    }
}

pub fn fee_growth_global_pool_entity_change(tables: &mut Tables, updates: Vec<events::FeeGrowthGlobal>) {
    for update in updates {
        let pool_address = &update.pool_address;
        let row = tables.update_row("Pool", &format!("0x{pool_address}"));
        if update.token_idx == 0 {
            // TODO: rather check if `update.new_value.len() != 0` ?
            row.set_bigint("feeGrowthGlobal0X128", &update.new_value);
        } else if update.token_idx == 1 {
            row.set_bigint("feeGrowthGlobal1X128", &update.new_value);
        }
    }
}

pub fn total_value_locked_pool_entity_change(tables: &mut Tables, deltas: &Deltas<DeltaBigDecimal>) {
    for delta in key::filter_first_segment_eq(deltas, "pool") {
        let pool_address = key::segment(&delta.key, 1);
        let field_name = match key::last_segment(&delta.key) {
            "usd" => "totalValueLockedUSD",
            "eth" => "totalValueLockedETH",
            "usdUntracked" => "totalValueLockedUSDUntracked",
            "ethUntracked" => "totalValueLockedETHUntracked",
            _ => continue,
        };

        tables
            .update_row("Pool", &format!("0x{pool_address}"))
            .set(field_name, &delta.new_value);
    }
}

pub fn total_value_locked_by_token_pool_entity_change(tables: &mut Tables, deltas: &Deltas<DeltaBigDecimal>) {
    for delta in key::filter_first_segment_eq(deltas, "pool") {
        let pool_address = key::segment(&delta.key, 1);
        let field_name = match key::last_segment(&delta.key) {
            "token0" => "totalValueLockedToken0",
            "token1" => "totalValueLockedToken1",
            _ => continue,
        };

        tables
            .update_row("Pool", &format!("0x{pool_address}"))
            .set(field_name, &delta.new_value);
    }
}

pub fn fee_growth_global_x128_pool_entity_change(tables: &mut Tables, deltas: &Deltas<DeltaBigInt>) {
    for delta in key::filter_first_segment_eq(deltas, "pool") {
        let pool_address = key::segment(&delta.key, 1);
        let name = match key::last_segment(&delta.key) {
            "token0" => "feeGrowthGlobal0X128",
            "token1" => "feeGrowthGlobal1X128",
            _ => continue,
        };

        tables
            .update_row("Pool", &format!("0x{pool_address}"))
            .set(name, &delta.new_value);
    }
}

pub fn price_pool_entity_change(tables: &mut Tables, deltas: &Deltas<DeltaBigDecimal>) {
    for delta in key::filter_first_segment_eq(deltas, "pool") {
        let pool_address = key::segment(&delta.key, 1);
        let name: &str = match key::last_segment(&delta.key) {
            "token0" => "token0Price",
            "token1" => "token1Price",
            _ => continue,
        };

        tables
            .update_row("Pool", &format!("0x{pool_address}"))
            .set(name, &delta.new_value);
    }
}

pub fn tx_count_pool_entity_change(tables: &mut Tables, deltas: &Deltas<DeltaBigInt>) {
    for delta in key::filter_first_segment_eq(deltas, "pool") {
        let pool_address = key::segment(&delta.key, 1);
        tables
            .update_row("Pool", &format!("0x{pool_address}"))
            .set("txCount", &delta.new_value);
    }
}

pub fn swap_volume_pool_entity_change(tables: &mut Tables, deltas: &Deltas<DeltaBigDecimal>) {
    for delta in key::filter_first_segment_eq(deltas, "pool") {
        let pool_address = key::segment(&delta.key, 1);
        let field_name = match key::last_segment(&delta.key) {
            "volumeToken0" => "volumeToken0",
            "volumeToken1" => "volumeToken1",
            "volumeUSD" => "volumeUSD",
            "untrackedVolumeUSD" => "untrackedVolumeUSD",
            "feesUSD" => "feesUSD",
            "liquidityProviderCount" => "liquidityProviderCount",
            _ => continue,
        };

        if field_name == "liquidityProviderCount" {
            tables
                .update_row("Pool", &format!("0x{pool_address}"))
                .set("liquidityProviderCount", &delta.new_value.to_bigint());
            continue;
        } else {
            tables
                .update_row("Pool", &format!("0x{pool_address}"))
                .set(field_name, &delta.new_value);
        }
    }
}

// --------------------
//  Map Token Entities
// --------------------
pub fn tokens_created_token_entity_change(tables: &mut Tables, pools: &Pools, tokens_store: StoreGetInt64) {
    for pool in &pools.pools {
        let ord = pool.log_ordinal;
        let pool_address = &pool.address;
        let token0_addr = pool.token0_ref().address();
        let token1_addr = pool.token1_ref().address();
        match tokens_store.get_at(ord, format!("token:{token0_addr}")) {
            Some(value) => {
                if value.eq(&1) {
                    add_token_entity_change(tables, pool.token0_ref());
                }
            }
            None => {
                panic!("pool contains token that doesn't exist {}", pool_address.as_str())
            }
        }

        match tokens_store.get_at(ord, format!("token:{token1_addr}")) {
            Some(value) => {
                if value.eq(&1) {
                    add_token_entity_change(tables, pool.token1_ref());
                }
            }
            None => {
                panic!("pool contains token that doesn't exist {}", pool_address.as_str())
            }
        }
    }
}

pub fn swap_volume_token_entity_change(tables: &mut Tables, deltas: &Deltas<DeltaBigDecimal>) {
    for delta in key::filter_first_segment_eq(deltas, "token") {
        let token_address = key::segment(&delta.key, 1);
        let field_name: &str = match key::last_segment(&delta.key) {
            "token0" | "token1" => "volume",
            "usd" => "volumeUSD",
            "untrackedUSD" => "untrackedVolumeUSD",
            "feesUSD" => "feesUSD",
            _ => continue,
        };

        tables
            .update_row("Token", format!("0x{token_address}"))
            .set(field_name, &delta.new_value);
    }
}

pub fn tx_count_token_entity_change(tables: &mut Tables, deltas: &Deltas<DeltaBigInt>) {
    for delta in key::filter_first_segment_eq(deltas, "token") {
        log::info!("delta key {}", delta.key);
        let token_address = key::segment(&delta.key, 1);

        tables
            .update_row("Token", format!("0x{token_address}"))
            .set("txCount", &delta.new_value);
    }
}

pub fn total_value_locked_by_token_token_entity_change(tables: &mut Tables, deltas: &Deltas<DeltaBigDecimal>) {
    for delta in key::filter_first_segment_eq(deltas, "token") {
        let token_address = key::last_segment(&delta.key);

        tables
            .update_row("Token", format!("0x{token_address}"))
            .set("totalValueLocked", &delta.new_value);
    }
}

pub fn total_value_locked_usd_token_entity_change(tables: &mut Tables, deltas: &Deltas<DeltaBigDecimal>) {
    for delta in key::filter_first_segment_eq(deltas, "token") {
        let token_address = key::segment(&delta.key, 1);
        let name = match key::last_segment(&delta.key) {
            "usd" => "totalValueLockedUSD",
            _ => continue,
        };

        tables
            .update_row("Token", format!("0x{token_address}"))
            .set(name, &delta.new_value);
    }
}

pub fn derived_eth_prices_token_entity_change(tables: &mut Tables, deltas: &Deltas<DeltaBigDecimal>) {
    for delta in key::filter_first_segment_eq(deltas, "token") {
        let token_address = key::segment(&delta.key, 1);
        let field_name: &str = match key::last_segment(&delta.key) {
            "eth" => "derivedETH",
            _ => continue,
        };

        tables
            .update_row("Token", format!("0x{token_address}"))
            .set(field_name, &delta.new_value);
    }
}

pub fn whitelist_token_entity_change(tables: &mut Tables, deltas: Deltas<DeltaArray<String>>) {
    for delta in deltas.deltas {
        let token_address = key::segment(&delta.key, 1);
        let mut whitelist = delta.new_value;
        whitelist = whitelist.iter().map(|item| format!("0x{}", item)).collect();

        tables
            .update_row("Token", format!("0x{token_address}"))
            .set("whitelistPools", &whitelist);
    }
}

fn add_token_entity_change(tables: &mut Tables, token: &Erc20Token) {
    let bigdecimal0 = BigDecimal::from(0);
    let bigint0 = BigInt::from(0);

    let token_addr = &token.address;
    let mut whitelist = token.clone().whitelist_pools;
    whitelist = whitelist.iter().map(|item| format!("0x{item}")).collect();

    tables
        .update_row("Token", format!("0x{token_addr}"))
        .set("symbol", &token.symbol)
        .set("name", &token.name)
        .set("decimals", token.decimals)
        .set_bigint("totalSupply", &token.total_supply)
        .set("volume", &bigdecimal0)
        .set("volumeUSD", &bigdecimal0)
        .set("untrackedVolumeUSD", &bigdecimal0)
        .set("feesUSD", &bigdecimal0)
        .set("txCount", &bigint0)
        .set("poolCount", &bigint0)
        .set("totalValueLocked", &bigdecimal0)
        .set("totalValueLockedUSD", &bigdecimal0)
        .set("totalValueLockedUSDUntracked", &bigdecimal0)
        .set("derivedETH", &bigdecimal0)
        .set("whitelistPools", &whitelist);
}

// --------------------
//  Map Tick Entities
// --------------------
pub fn liquidities_tick_entity_change(tables: &mut Tables, deltas: Deltas<DeltaBigInt>) {
    for delta in deltas.deltas {
        let pool_id = key::segment(&delta.key, 1);
        let tick_idx = key::segment(&delta.key, 2);

        let field_name = match key::last_segment(&delta.key) {
            "liquidityNet" => "liquidityNet",
            "liquidityGross" => "liquidityGross",
            _ => continue,
        };

        tables
            .update_row("Tick", &format!("0x{pool_id}#{tick_idx}"))
            .set(field_name, &delta.new_value);
    }
}

pub fn create_tick_entity_change(tables: &mut Tables, ticks: Vec<events::TickCreated>) {
    let bigdecimal0 = BigDecimal::from(0);
    let bigint0 = BigInt::from(0);

    for tick in ticks {
        let pool_address = &tick.pool_address;
        let tick_idx = &tick.idx;
        tables
            .update_row("Tick", format!("0x{pool_address}#{tick_idx}"))
            .set("poolAddress", &tick.pool_address)
            .set_bigint("tickIdx", &tick.idx)
            .set("pool", &format!("0x{pool_address}"))
            .set("liquidityGross", &bigint0)
            .set("liquidityNet", &bigint0)
            .set_bigdecimal("price0", &tick.price0)
            .set_bigdecimal("price1", &tick.price1)
            .set("volumeToken0", &bigdecimal0)
            .set("volumeToken1", &bigdecimal0)
            .set("volumeUSD", &bigdecimal0)
            .set("untrackedVolumeUSD", &bigdecimal0)
            .set("feesUSD", &bigdecimal0)
            .set("collectedFeesToken0", &bigdecimal0)
            .set("collectedFeesToken1", &bigdecimal0)
            .set("collectedFeesUSD", &bigdecimal0)
            .set("createdAtTimestamp", tick.created_at_timestamp)
            .set("createdAtBlockNumber", tick.created_at_block_number)
            .set("liquidityProviderCount", &bigint0)
            .set("feeGrowthOutside0X128", &bigint0)
            .set("feeGrowthOutside1X128", &bigint0);
    }
}

pub fn update_tick_entity_change(tables: &mut Tables, ticks: Vec<events::TickUpdated>) {
    for tick in ticks {
        let pool_address = &tick.pool_address;
        let tick_idx = &tick.idx;
        let row = tables.update_row("Tick", format!("0x{pool_address}#{tick_idx}"));
        if tick.fee_growth_outside_0x_128.len() != 0 {
            row.set_bigint("feeGrowthOutside0X128", &tick.fee_growth_outside_0x_128);
        }
        if tick.fee_growth_outside_1x_128.len() != 0 {
            row.set_bigint("feeGrowthOutside1X128", &tick.fee_growth_outside_1x_128);
        }
    }
}

// --------------------
//  Map Position Entities
// --------------------
pub fn position_create_entity_change(tables: &mut Tables, positions: &Vec<events::CreatedPosition>) {
    for position in positions {
        let bigdecimal0 = BigDecimal::from(0);
        tables
            .update_row("Position", position.token_id.clone().as_str())
            .set("id", &position.token_id)
            .set("owner", &Hex(utils::ZERO_ADDRESS).to_string().into_bytes())
            .set("pool", format!("0x{}", &position.pool))
            .set("token0", format!("0x{}", position.token0))
            .set("token1", format!("0x{}", position.token1))
            .set("tickLower", format!("0x{}#{}", &position.pool, &position.tick_lower))
            .set("tickUpper", format!("0x{}#{}", &position.pool, &position.tick_upper))
            .set_bigint("liquidity", &"0".to_string())
            .set("depositedToken0", &bigdecimal0)
            .set("depositedToken1", &bigdecimal0)
            .set("withdrawnToken0", &bigdecimal0)
            .set("withdrawnToken1", &bigdecimal0)
            .set("collectedFeesToken0", &bigdecimal0)
            .set("collectedFeesToken1", &bigdecimal0)
            .set("transaction", format!("0x{}", position.transaction))
            .set_bigint(
                "feeGrowthInside0LastX128",
                &position.fee_growth_inside0_last_x128.clone().unwrap_or("0".to_string()),
            )
            .set_bigint(
                "feeGrowthInside1LastX128",
                &position.fee_growth_inside1_last_x128.clone().unwrap_or("0".to_string()),
            );
    }
}

pub fn increase_liquidity_position_entity_change(
    tables: &mut Tables,
    positions: &Vec<events::IncreaseLiquidityPosition>,
) {
    for position in positions {
        let token_id = &position.token_id;
        tables
            .update_row("Position", token_id)
            .set("liquidity", BigInt::try_from(&position.liquidity).unwrap())
            .set_bigdecimal("depositedToken0", &position.deposited_token0)
            .set_bigdecimal("depositedToken1", &position.deposited_token1);

        if let Some(fee_growth_inside0_last_x128) = &position.fee_growth_inside0_last_x128 {
            tables
                .update_row("Position", token_id)
                .set_bigint("feeGrowthInside0LastX128", fee_growth_inside0_last_x128);
        }

        if let Some(fee_growth_inside1_last_x128) = &position.fee_growth_inside1_last_x128 {
            tables
                .update_row("Position", token_id)
                .set_bigint("feeGrowthInside1LastX128", fee_growth_inside1_last_x128);
        }
    }
}

pub fn decrease_liquidity_position_entity_change(
    tables: &mut Tables,
    positions: &Vec<events::DecreaseLiquidityPosition>,
) {
    for position in positions {
        let token_id = position.token_id.clone();
        tables
            .update_row("Position", &token_id)
            .set_bigint("liquidity", &position.liquidity)
            .set_bigdecimal("withdrawnToken0", &position.withdrawn_token0)
            .set_bigdecimal("withdrawnToken1", &position.withdrawn_token1);

        if let Some(fee_growth_inside0_last_x128) = &position.fee_growth_inside0_last_x128 {
            tables
                .update_row("Position", &token_id)
                .set_bigint("feeGrowthInside0LastX128", fee_growth_inside0_last_x128);
        }

        if let Some(fee_growth_inside1_last_x128) = &position.fee_growth_inside1_last_x128 {
            tables
                .update_row("Position", &token_id)
                .set_bigint("feeGrowthInside1LastX128", fee_growth_inside1_last_x128);
        }
    }
}

pub fn collect_position_entity_change(tables: &mut Tables, positions: &Vec<events::CollectPosition>) {
    for position in positions {
        let token_id = position.token_id.clone();
        log::info!("collected_fees_token0 {}", position.collected_fees_token0);
        log::info!("collected_fees_token1 {}", position.collected_fees_token1);
        tables
            .update_row("Position", &token_id)
            .set_bigdecimal("collectedFeesToken0", &position.collected_fees_token0)
            .set_bigdecimal("collectedFeesToken1", &position.collected_fees_token1);

        if let Some(fee_growth_inside0_last_x128) = &position.fee_growth_inside0_last_x128 {
            tables
                .update_row("Position", &token_id)
                .set_bigint("feeGrowthInside0LastX128", fee_growth_inside0_last_x128);
        }

        if let Some(fee_growth_inside1_last_x128) = &position.fee_growth_inside1_last_x128 {
            tables
                .update_row("Position", &token_id)
                .set_bigint("feeGrowthInside1LastX128", fee_growth_inside1_last_x128);
        }
    }
}

pub fn transfer_position_entity_change(tables: &mut Tables, positions: &Vec<events::TransferPosition>) {
    for position in positions {
        tables
            .update_row("Position", position.token_id.clone())
            .set("owner", &position.owner.clone().into_bytes());
    }
}

// --------------------
//  Map Snapshot Position Entities
// --------------------
pub fn snapshot_positions_create_entity_change(tables: &mut Tables, positions: &Vec<events::CreatedPosition>) {
    for position in positions {
        let id = format!("{}#{}", position.token_id, position.block_number);
        create_snapshot_position(tables, &id, position);
    }
}

fn create_snapshot_position(tables: &mut Tables, id: &String, position: &events::CreatedPosition) {
    tables
        .update_row("PositionSnapshot", &id)
        .set("id", id)
        .set("owner", &Hex(utils::ZERO_ADDRESS).to_string().into_bytes())
        .set("pool", format!("0x{}", &position.pool))
        .set("position", &position.token_id)
        .set("blockNumber", position.block_number)
        .set("timestamp", position.timestamp)
        .set_bigint("liquidity", &"0".to_string())
        .set_bigdecimal("depositedToken0", &"0".to_string())
        .set_bigdecimal("depositedToken1", &"0".to_string())
        .set_bigdecimal("withdrawnToken0", &"0".to_string())
        .set_bigdecimal("withdrawnToken1", &"0".to_string())
        .set_bigdecimal("collectedFeesToken0", &"0".to_string())
        .set_bigdecimal("collectedFeesToken1", &"0".to_string())
        .set("transaction", &format!("0x{}", &position.transaction))
        .set_bigint(
            "feeGrowthInside0LastX128",
            &position.fee_growth_inside0_last_x128.clone().unwrap_or("0".to_string()),
        )
        .set_bigint(
            "feeGrowthInside1LastX128",
            &position.fee_growth_inside1_last_x128.clone().unwrap_or("0".to_string()),
        );
}

pub fn increase_liquidity_snapshot_position_entity_change(
    tables: &mut Tables,
    block_number: u64,
    positions: &Vec<IncreaseLiquidityPosition>,
    store_positions: &StoreGetProto<PositionEvent>,
) {
    for position in positions {
        let id = format!("{}#{}", position.token_id, block_number);
        fetch_and_update_snapshot_position(tables, &position.token_id, &id, &store_positions);
        increase_liquidity_snapshot_position(tables, &id, &position)
    }
}

fn increase_liquidity_snapshot_position(tables: &mut Tables, id: &String, position: &IncreaseLiquidityPosition) {
    tables
        .update_row("PositionSnapshot", &id)
        .set_bigint("liquidity", &position.liquidity)
        .set_bigdecimal("depositedToken0", &position.deposited_token0)
        .set_bigdecimal("depositedToken1", &position.deposited_token1);

    if let Some(fee_growth_inside0_last_x128) = &position.fee_growth_inside0_last_x128 {
        tables
            .update_row("PositionSnapshot", &id)
            .set_bigint("feeGrowthInside0LastX128", fee_growth_inside0_last_x128);
    }

    if let Some(fee_growth_inside1_last_x128) = &position.fee_growth_inside1_last_x128 {
        tables
            .update_row("PositionSnapshot", &id)
            .set_bigint("feeGrowthInside1LastX128", fee_growth_inside1_last_x128);
    }
}

pub fn decrease_liquidity_snapshot_position_entity_change(
    tables: &mut Tables,
    block_number: u64,
    positions: &Vec<events::DecreaseLiquidityPosition>,
    store_positions: &StoreGetProto<PositionEvent>,
) {
    for position in positions {
        let id = format!("{}#{}", position.token_id, block_number);
        fetch_and_update_snapshot_position(tables, &position.token_id, &id, &store_positions);
        decrease_liquidity_snapshot_position(tables, &id, &position)
    }
}

fn decrease_liquidity_snapshot_position(
    tables: &mut Tables,
    id: &String,
    position: &events::DecreaseLiquidityPosition,
) {
    tables
        .update_row("PositionSnapshot", &id)
        .set_bigint("liquidity", &position.liquidity)
        .set_bigdecimal("withdrawnToken0", &position.withdrawn_token0)
        .set_bigdecimal("withdrawnToken1", &position.withdrawn_token1);

    if let Some(fee_growth_inside0_last_x128) = &position.fee_growth_inside0_last_x128 {
        tables
            .update_row("PositionSnapshot", &id)
            .set_bigint("feeGrowthInside0LastX128", fee_growth_inside0_last_x128);
    }

    if let Some(fee_growth_inside1_last_x128) = &position.fee_growth_inside1_last_x128 {
        tables
            .update_row("PositionSnapshot", &id)
            .set_bigint("feeGrowthInside1LastX128", fee_growth_inside1_last_x128);
    }
}

pub fn collect_snapshot_position_entity_change(
    tables: &mut Tables,
    block_number: u64,
    positions: &Vec<events::CollectPosition>,
    store_positions: &StoreGetProto<PositionEvent>,
) {
    for position in positions {
        let id = format!("{}#{}", position.token_id, block_number);
        fetch_and_update_snapshot_position(tables, &position.token_id, &id, &store_positions);
        collection_snapshot_position(tables, &id, &position);
    }
}

fn collection_snapshot_position(tables: &mut Tables, id: &String, position: &events::CollectPosition) {
    tables
        .update_row("PositionSnapshot", &id)
        .set_bigdecimal("collectedFeesToken0", &position.collected_fees_token0)
        .set_bigdecimal("collectedFeesToken1", &position.collected_fees_token1);

    if let Some(fee_growth_inside0_last_x128) = &position.fee_growth_inside0_last_x128 {
        tables
            .update_row("PositionSnapshot", &id)
            .set_bigint("feeGrowthInside0LastX128", fee_growth_inside0_last_x128);
    }

    if let Some(fee_growth_inside1_last_x128) = &position.fee_growth_inside1_last_x128 {
        tables
            .update_row("PositionSnapshot", &id)
            .set_bigint("feeGrowthInside1LastX128", fee_growth_inside1_last_x128);
    }
}

pub fn transfer_snapshot_position_entity_change(
    tables: &mut Tables,
    block_number: u64,
    positions: &Vec<events::TransferPosition>,
    store_positions: &StoreGetProto<PositionEvent>,
) {
    for position in positions {
        let id = format!("{}#{}", position.token_id, block_number);
        fetch_and_update_snapshot_position(tables, &position.token_id, &id, &store_positions);
        transfer_snapshot_position(tables, &id, &position);
    }
}

fn transfer_snapshot_position(tables: &mut Tables, id: &String, position: &events::TransferPosition) {
    tables
        .update_row("PositionSnapshot", id)
        .set("owner", &position.owner.clone().into_bytes());
}

fn fetch_and_update_snapshot_position(
    tables: &mut Tables,
    token_id: &String,
    snapshot_id: &String,
    store_positions: &StoreGetProto<PositionEvent>,
) {
    if let Some(position) = store_positions.get_last(format!("position_created:{}", token_id)) {
        match position.r#type.unwrap() {
            Type::CreatedPosition(position) => create_snapshot_position(tables, snapshot_id, &position),
            _ => {}
        }
    }

    if let Some(position) = store_positions.get_last(format!("position_increase_liquidity:{}", token_id)) {
        match position.r#type.unwrap() {
            Type::IncreaseLiquidityPosition(position) => {
                increase_liquidity_snapshot_position(tables, snapshot_id, &position)
            }
            _ => {}
        }
    }

    if let Some(position) = store_positions.get_last(format!("position_decrease_liquidity:{}", token_id)) {
        match position.r#type.unwrap() {
            Type::DecreaseLiquidityPosition(position) => {
                decrease_liquidity_snapshot_position(tables, snapshot_id, &position)
            }
            _ => {}
        }
    }

    if let Some(position) = store_positions.get_last(format!("position_collect:{}", token_id)) {
        match position.r#type.unwrap() {
            Type::CollectPosition(position) => collection_snapshot_position(tables, snapshot_id, &position),
            _ => {}
        }
    }

    if let Some(position) = store_positions.get_last(format!("position_transfer:{}", token_id)) {
        match position.r#type.unwrap() {
            Type::TransferPosition(position) => transfer_snapshot_position(tables, snapshot_id, &position),
            _ => {}
        }
    }
}

// --------------------
//  Map Transaction Entities
// --------------------
pub fn transaction_entity_change(tables: &mut Tables, transactions: Vec<events::Transaction>) {
    for transaction in transactions {
        let id = transaction.id;
        tables
            .update_row("Transaction", format!("0x{id}"))
            .set("blockNumber", transaction.block_number)
            .set("timestamp", transaction.timestamp)
            .set("gasUsed", transaction.gas_used)
            .set_bigint_or_zero("gasPrice", &transaction.gas_price);
    }
}

// --------------------
//  Map Swaps Mints Burns Entities
// --------------------
pub fn swaps_mints_burns_created_entity_change(
    tables: &mut Tables,
    events: Vec<events::PoolEvent>,
    tx_count_store: StoreGetBigInt,
    store_eth_prices: StoreGetBigDecimal,
) {
    for event in events {
        if event.r#type.is_none() {
            continue;
        }

        let ord = event.log_ordinal;
        let token0_addr = &event.token0;
        let token1_addr = &event.token1;

        if event.r#type.is_some() {
            let pool_address = &event.pool_address;
            let transaction_count: i32 = tx_count_store
                .get_at(ord, format!("pool:{pool_address}"))
                .unwrap_or_default()
                .to_u64() as i32;

            let transaction_id = &event.transaction_id;
            let event_primary_key: String = format!("0x{transaction_id}#{transaction_count}");

            // initializePool has occurred beforehand so there should always be a price
            // maybe just ? instead of returning 1 and bubble up the error if there is one
            let token0_derived_eth_price = store_eth_prices
                .get_at(ord, format!("token:{token0_addr}:dprice:eth"))
                .unwrap_or_default();
            let token1_derived_eth_price = store_eth_prices
                .get_at(ord, format!("token:{token1_addr}:dprice:eth"))
                .unwrap_or_default();

            let bundle_eth_price = store_eth_prices.get_at(ord, "bundle").unwrap_or_default();

            return match event.r#type.unwrap() {
                SwapEvent(swap) => {
                    let amount0 = BigDecimal::try_from(swap.amount_0).unwrap();
                    let amount1 = BigDecimal::try_from(swap.amount_1).unwrap();

                    let amount0_abs = amount0.absolute();
                    let amount1_abs = amount1.absolute();

                    let amount_total_usd_tracked = utils::get_tracked_amount_usd(
                        &event.token0,
                        &event.token1,
                        &token0_derived_eth_price,
                        &token1_derived_eth_price,
                        &amount0_abs,
                        &amount1_abs,
                        &bundle_eth_price, // get the value from the store_eth_price
                    )
                    .div(BigDecimal::from(2 as i32));

                    tables
                        .create_row("Swap", &event_primary_key)
                        .set("transaction", format!("0x{transaction_id}"))
                        .set("timestamp", event.timestamp)
                        .set("pool", format!("0x{pool_address}"))
                        .set("token0", format!("0x{}", event.token0))
                        .set("token1", format!("0x{}", event.token1))
                        .set("sender", &swap.sender.into_bytes())
                        .set("recipient", &swap.recipient.into_bytes())
                        .set("origin", &swap.origin.into_bytes())
                        .set("amount0", &amount0)
                        .set("amount1", &amount1)
                        .set("amountUSD", &amount_total_usd_tracked)
                        .set("sqrtPriceX96", &BigInt::try_from(swap.sqrt_price).unwrap())
                        .set("tick", &BigInt::try_from(swap.tick).unwrap())
                        .set("logIndex", event.log_index);
                }
                MintEvent(mint) => {
                    let amount0 = BigDecimal::try_from(mint.amount_0).unwrap();
                    log::info!("mint amount 0 {}", amount0);
                    let amount1 = BigDecimal::try_from(mint.amount_1).unwrap();

                    let amount_usd: BigDecimal = utils::calculate_amount_usd(
                        &amount0,
                        &amount1,
                        &token0_derived_eth_price,
                        &token1_derived_eth_price,
                        &bundle_eth_price,
                    );

                    tables
                        .create_row("Mint", event_primary_key)
                        .set("transaction", format!("0x{transaction_id}"))
                        .set("timestamp", event.timestamp)
                        .set("pool", format!("0x{pool_address}"))
                        .set("token0", format!("0x{}", event.token0))
                        .set("token1", format!("0x{}", event.token1))
                        .set("owner", &mint.owner.into_bytes())
                        .set("sender", &mint.sender.into_bytes())
                        .set("origin", &mint.origin.into_bytes())
                        .set_bigint("amount", &mint.amount)
                        .set("amount0", amount0)
                        .set("amount1", amount1)
                        .set("amountUSD", amount_usd)
                        .set_bigint("tickLower", &mint.tick_lower)
                        .set_bigint("tickUpper", &mint.tick_upper)
                        .set("logIndex", event.log_index);
                }
                BurnEvent(burn) => {
                    let amount0: BigDecimal = BigDecimal::try_from(burn.amount_0).unwrap();
                    let amount1: BigDecimal = BigDecimal::try_from(burn.amount_1).unwrap();

                    let amount_usd: BigDecimal = utils::calculate_amount_usd(
                        &amount0,
                        &amount1,
                        &token0_derived_eth_price,
                        &token1_derived_eth_price,
                        &bundle_eth_price,
                    );
                    tables
                        .update_row("Burn", &event_primary_key)
                        .set("transaction", format!("0x{transaction_id}"))
                        .set("pool", format!("0x{pool_address}"))
                        .set("token0", format!("0x{}", event.token0))
                        .set("token1", format!("0x{}", event.token1))
                        .set("timestamp", event.timestamp)
                        .set("owner", &burn.owner.into_bytes())
                        .set("origin", &burn.origin.into_bytes())
                        .set_bigint("amount", &burn.amount)
                        .set("amount0", amount0)
                        .set("amount1", amount1)
                        .set("amountUSD", amount_usd)
                        .set_bigint("tickLower", &burn.tick_lower)
                        .set_bigint("tickUpper", &burn.tick_upper)
                        .set("logIndex", event.log_index);
                }
            };
        }
    }
}

// --------------------
//  Map Flashes Entities
// --------------------
pub fn flashes_update_pool_fee_entity_change(tables: &mut Tables, flashes: Vec<events::Flash>) {
    // TODO: wut? flash updates would affect `fee_growth_global_0x_128` and `fee_growth_global_1x_128`?
    //  it's the business of TickUpdate, not of Flashes. Don't flashes produce some such updates?
    for flash in flashes {
        tables.update_row("Pool", flash.pool_address.as_str());
        // .set(
        //     "feeGrowthGlobal0X128",
        //     BigInt::from(flash.fee_growth_global_0x_128.unwrap()),
        // )
        // .set(
        //     "feeGrowthGlobal1X128",
        //     BigInt::from(flash.fee_growth_global_1x_128.unwrap()),
        // );
    }
}

// --------------------
//  Map Uniswap Day Data Entities
// --------------------
pub fn uniswap_day_data_create_entity_change(tables: &mut Tables, deltas: &Deltas<DeltaBigInt>) {
    for delta in key::filter_first_segment_eq(deltas, "UniswapDayData") {
        if !delta.new_value.eq(&BigInt::one()) {
            continue; // From 0 to 1 means the creation of a new day
        }

        let day_id = key::last_segment(&delta.key).parse::<i64>().unwrap();
        let day_start_timestamp = (day_id * 86400) as i32;
        create_uniswap_day_data(tables, day_id, day_start_timestamp, &delta);
    }
}

pub fn tx_count_uniswap_day_data_entity_change(tables: &mut Tables, deltas: &Deltas<DeltaBigInt>) {
    for delta in key::filter_first_segment_eq(deltas, "UniswapDayData") {
        let day_id = key::last_segment(&delta.key);

        tables
            .update_row("UniswapDayData", day_id)
            .set("txCount", &delta.new_value);
    }
}

pub fn totals_uniswap_day_data_entity_change(tables: &mut Tables, deltas: &Deltas<DeltaBigDecimal>) {
    for delta in key::filter_first_segment_eq(deltas, "UniswapDayData") {
        let day_id = key::last_segment(&delta.key);

        tables
            .update_row("UniswapDayData", day_id)
            .set("totalValueLockedUSD", &delta.new_value);
    }
}
pub fn volumes_uniswap_day_data_entity_change(tables: &mut Tables, deltas: &Deltas<DeltaBigDecimal>) {
    for delta in key::filter_first_segment_eq(deltas, "UniswapDayData") {
        let day_id = key::segment(&delta.key, 1);

        let name = match key::last_segment(&delta.key) {
            "volumeETH" => "volumeETH", // TODO: validate data
            "volumeUSD" => "volumeUSD", // TODO: validate data
            "feesUSD" => "feesUSD",     // TODO: validate data
            _ => continue,
        };

        // TODO: should this be done on all the updates?
        if delta.operation == store_delta::Operation::Delete {
            // TODO: need to fix the delete operation
            // tables.delete_row(keyer::UNISWAP_DAY_DATA, &day_id).mark_final();
            continue;
        }

        tables
            .update_row(keyer::UNISWAP_DAY_DATA, &day_id)
            .set(name, &delta.new_value);
    }
}

fn create_uniswap_day_data(tables: &mut Tables, day_id: i64, day_start_timestamp: i32, delta: &DeltaBigInt) {
    let bigdecimal0 = BigDecimal::zero();
    let id = day_id.to_string();
    tables
        .update_row("UniswapDayData", &id)
        .set("date", day_start_timestamp)
        .set("volumeETH", &bigdecimal0)
        .set("volumeUSD", &bigdecimal0)
        .set("volumeUSDUntracked", &bigdecimal0) // TODO: NEED TO SET THIS VALUE IN THE SUBSTREAMS
        .set("totalValueLockedUSD", &bigdecimal0)
        .set("feesUSD", &bigdecimal0)
        .set("txCount", &delta.new_value);
}

pub fn pool_day_data_create(tables: &mut Tables, deltas: &Deltas<DeltaBigInt>) {
    for delta in key::filter_first_segment_eq(deltas, "PoolDayData") {
        log::info!("delta key: {}", delta.key);
        if delta.new_value.ne(&BigInt::one()) {
            continue;
        }
        let day_id = key::last_segment(&delta.key).parse::<i64>().unwrap();
        let day_start_timestamp = (day_id * 86400) as i32;
        let pool_address = key::segment(&delta.key, 1);
        let pool_day_data_id = format!("0x{pool_address}-{day_id}");

        create_pool_day_data(tables, &pool_day_data_id, day_start_timestamp, pool_address, &delta);
    }
}
fn create_pool_day_data(
    tables: &mut Tables,
    pool_day_data_id: &String,
    day_start_timestamp: i32,
    pool_addr: &str,
    delta: &DeltaBigInt,
) {
    tables
        .update_row("PoolDayData", pool_day_data_id)
        .set("date", day_start_timestamp)
        .set("pool", format!("0x{}", pool_addr))
        .set("liquidity", BigInt::zero())
        .set("sqrtPrice", BigInt::zero())
        .set("token0Price", BigDecimal::zero())
        .set("token1Price", BigDecimal::zero())
        .set("tick", BigInt::zero())
        .set("feeGrowthGlobal0X128", BigInt::zero())
        .set("feeGrowthGlobal1X128", BigInt::zero())
        .set("totalValueLockedUSD", BigDecimal::zero())
        .set("volumeToken0", BigDecimal::zero())
        .set("volumeToken1", BigDecimal::zero())
        .set("volumeUSD", BigDecimal::zero())
        .set("feesUSD", BigDecimal::zero())
        .set("txCount", &delta.new_value)
        .set("open", BigDecimal::zero())
        .set("high", BigDecimal::zero())
        .set("low", BigDecimal::zero())
        .set("close", BigDecimal::zero());
}

pub fn pool_hour_data_create(tables: &mut Tables, deltas: &Deltas<DeltaBigInt>) {
    for delta in key::filter_first_segment_eq(deltas, "PoolHourData") {
        if !delta.new_value.eq(&BigInt::one()) {
            continue;
        }

        let hour_id: i64 = utils::extract_last_item_time_id_as_i64(&delta.key);
        let hours_start_unix = (hour_id * 3600) as i32;
        let pool_address = utils::extract_at_position_pool_address_as_str(&delta.key, 1);

        let pool_hour_data_id = utils::pool_time_data_id(pool_address, hour_id.to_string().as_str()).to_string();

        create_pool_hour_data(tables, &pool_hour_data_id, hours_start_unix, pool_address, &delta);
    }
}
fn create_pool_hour_data(
    tables: &mut Tables,
    pool_day_data_id: &String,
    hours_start_unix: i32,
    pool_addr: &str,
    delta: &DeltaBigInt,
) {
    tables
        .update_row(POOL_HOUR_DATA, pool_day_data_id)
        .set("periodStartUnix", hours_start_unix)
        .set("pool", format!("0x{}", pool_addr))
        .set("liquidity", BigInt::zero())
        .set("sqrtPrice", BigInt::zero())
        .set("token0Price", BigDecimal::zero())
        .set("token1Price", BigDecimal::zero())
        .set("tick", BigInt::zero())
        .set("feeGrowthGlobal0X128", BigInt::zero())
        .set("feeGrowthGlobal1X128", BigInt::zero())
        .set("totalValueLockedUSD", BigDecimal::zero())
        .set("volumeToken0", BigDecimal::zero())
        .set("volumeToken1", BigDecimal::zero())
        .set("volumeUSD", BigDecimal::zero())
        .set("feesUSD", BigDecimal::zero())
        .set("txCount", &delta.new_value)
        .set("open", BigDecimal::zero())
        .set("high", BigDecimal::zero())
        .set("low", BigDecimal::zero())
        .set("close", BigDecimal::zero());
}

pub fn swap_volume_pool_day_data_entity_change(tables: &mut Tables, deltas: &Deltas<DeltaBigDecimal>) {
    for delta in key::filter_first_segment_eq(deltas, "PoolDayData") {
        let day_id = key::segment(&delta.key, 2);
        let pool_address = key::segment(&delta.key, 1);

        if let Some(name) = utils::extract_swap_volume_pool_entity_change_name(&delta.key) {
            // TODO: should this be done on all the updates?
            if delta.operation == store_delta::Operation::Delete {
                // TODO: need to fix the delete operation
                // tables.delete_row("PoolDayData", &day_id).mark_final();
                continue;
            }

            tables
                .update_row("PoolDayData", utils::pool_time_data_id(pool_address, &day_id).as_str())
                .set(name, &delta.new_value);
        }
    }
}

pub fn token_prices_pool_day_data_entity_change(tables: &mut Tables, deltas: &Deltas<DeltaBigDecimal>) {
    for delta in key::filter_first_segment_eq(deltas, "PoolDayData") {
        let day_id = key::last_segment(&delta.key);
        let pool_address = key::segment(&delta.key, 1);
        let name = match key::segment(&delta.key, 2) {
            "token0" => "token0Price",
            "token1" => "token1Price",
            _ => continue,
        };

        let old_value = delta.old_value.clone();
        let new_value = delta.new_value.clone();
        let mut low = BigDecimal::zero();
        let mut high = BigDecimal::zero();
        //TODO: these are not properly set in the subgraph so we
        // let mut open = BigDecimal::zero();
        // let mut close = BigDecimal::zero();

        if new_value.gt(&old_value) {
            high = new_value.clone();
        }

        if new_value.lt(&old_value) {
            low = new_value.clone();
        }

        tables
            .update_row(POOL_DAY_DATA, utils::pool_time_data_id(pool_address, &day_id).as_str())
            .set(name, &delta.new_value);

        if !high.eq(&BigDecimal::zero()) {
            tables
                .update_row(POOL_DAY_DATA, utils::pool_time_data_id(pool_address, &day_id).as_str())
                .set("high", high);
        }

        if !low.eq(&BigDecimal::zero()) {
            tables
                .update_row(POOL_DAY_DATA, utils::pool_time_data_id(pool_address, &day_id).as_str())
                .set("low", low);
        }
    }
}

pub fn fee_growth_global_x128_pool_day_data_entity_change(tables: &mut Tables, deltas: &Deltas<DeltaBigInt>) {
    for delta in key::filter_first_segment_eq(deltas, "PoolDayData") {
        utils::update_fee_growth_global_x128_pool(tables, "PoolDayData", delta);
    }
}

pub fn total_value_locked_usd_pool_day_data_entity_change(tables: &mut Tables, deltas: &Deltas<DeltaBigDecimal>) {
    for delta in key::filter_first_segment_eq(deltas, "PoolDayData") {
        utils::update_total_value_locked_usd_pool(tables, "PoolDayData", delta);
    }
}

// --------------------
//  Map Pool Hour Data Entities
// --------------------
pub fn tx_count_pool_data(tables: &mut Tables, deltas: &Deltas<DeltaBigInt>) {
    for delta in key::filter_first_segment_eq(deltas, "PoolDayData") {
        update_tx_count_pool(tables, "PoolDayData", delta);
    }
    for delta in key::filter_first_segment_eq(deltas, "PoolHourData") {
        update_tx_count_pool(tables, "PoolHourData", delta);
    }
}
fn update_tx_count_pool(tables: &mut Tables, table_name: &str, delta: &DeltaBigInt) {
    let time_id = key::last_segment(&delta.key);
    let pool_address = key::segment(&delta.key, 1);

    tables
        .update_row(table_name, format!("0x{pool_address}-{time_id}"))
        .set("txCount", &delta.new_value);
}

pub fn liquidities_pool_data(tables: &mut Tables, deltas: &Deltas<DeltaBigInt>) {
    for delta in key::filter_first_segment_eq(deltas, "PoolDayData") {
        update_liquidities_pool(tables, "PoolDayData", delta);
    }
    for delta in key::filter_first_segment_eq(deltas, "PoolHourData") {
        update_liquidities_pool(tables, "PoolHourData", delta);
    }
}
fn update_liquidities_pool(tables: &mut Tables, table_name: &str, delta: &DeltaBigInt) {
    let time_id = key::last_segment(&delta.key);
    let pool_address = key::segment(&delta.key, 1);

    tables
        .update_row(table_name, format!("0x{pool_address}-{time_id}"))
        .set("liquidity", &delta.new_value);
}

pub fn sqrt_price_and_tick_pool_data(tables: &mut Tables, deltas: &Deltas<DeltaProto<events::PoolSqrtPrice>>) {
    for delta in key::filter_first_segment_eq(deltas, "PoolHourData") {
        update_sqrt_price_and_tick_pool(tables, "PoolHourData", delta);
    }
    for delta in key::filter_first_segment_eq(deltas, "PoolDayData") {
        update_sqrt_price_and_tick_pool(tables, "PoolDayData", delta);
    }
}
fn update_sqrt_price_and_tick_pool(tables: &mut Tables, table_name: &str, delta: &DeltaProto<events::PoolSqrtPrice>) {
    let time_id = key::last_segment(&delta.key);
    let pool_address = key::segment(&delta.key, 1);

    let sqrt_price = BigInt::try_from(&delta.new_value.sqrt_price).unwrap();
    let tick = BigInt::try_from(&delta.new_value.tick).unwrap();

    tables
        .update_row(table_name, format!("0x{pool_address}-{time_id}"))
        .set("sqrtPrice", sqrt_price)
        .set("tick", tick);
}

pub fn swap_volume_pool_hour_data(tables: &mut Tables, deltas: &Deltas<DeltaBigDecimal>) {
    for delta in deltas.deltas.iter() {
        if !delta.key.starts_with(POOL_HOUR_DATA) {
            continue;
        }

        let hour_id = utils::extract_at_position_time_id_as_i64(&delta.key, 2).to_string();
        let pool_address = utils::extract_at_position_pool_address_as_str(&delta.key, 1);

        if let Some(name) = utils::extract_swap_volume_pool_entity_change_name(&delta.key) {
            // TODO: should this be done on all update operations
            if delta.operation == store_delta::Operation::Delete {
                // TODO: need to fix the delete operation
                // tables.delete_row(POOL_HOUR_DATA, &hour_id).mark_final();
                continue;
            }

            tables
                .update_row(
                    POOL_HOUR_DATA,
                    utils::pool_time_data_id(pool_address, &hour_id).as_str(),
                )
                .set(name, &delta.new_value);
        }
    }
}

pub fn token_prices_pool_hour_data(tables: &mut Tables, deltas: &Deltas<DeltaBigDecimal>) {
    for delta in deltas.deltas.iter() {
        if !delta.key.starts_with(keyer::POOL_HOUR_DATA) {
            continue;
        }

        let hour_id = key::last_segment(&delta.key);
        let pool_address = key::segment(&delta.key, 1);
        let name = match key::segment(&delta.key, 2) {
            "token0" => "token0Price",
            "token1" => "token1Price",
            _ => continue,
        };

        let old_value = delta.old_value.clone();
        let new_value = delta.new_value.clone();
        let mut low = BigDecimal::zero();
        let mut high = BigDecimal::zero();
        //TODO: these are not properly set in the subgraph so we
        // let mut open = BigDecimal::zero();
        // let mut close = BigDecimal::zero();

        if new_value.gt(&old_value) {
            high = new_value.clone();
        }

        if new_value.lt(&old_value) {
            low = new_value.clone();
        }

        let pool_hour_id = utils::pool_time_data_id(pool_address, &hour_id);

        tables
            .update_row(POOL_HOUR_DATA, &pool_hour_id)
            .set(name, &delta.new_value);

        if !high.eq(&BigDecimal::zero()) {
            tables.update_row(POOL_HOUR_DATA, &pool_hour_id).set("high", high);
        }

        if !low.eq(&BigDecimal::zero()) {
            tables.update_row(POOL_HOUR_DATA, &pool_hour_id).set("low", low);
        }
    }
}

pub fn fee_growth_global_x128_pool_hour_data(tables: &mut Tables, deltas: &Deltas<DeltaBigInt>) {
    for delta in deltas.deltas.iter() {
        if !delta.key.starts_with(POOL_HOUR_DATA) {
            continue;
        }

        utils::update_fee_growth_global_x128_pool(tables, POOL_HOUR_DATA, delta);
    }
}

pub fn total_value_locked_usd_pool_hour_data(tables: &mut Tables, deltas: &Deltas<DeltaBigDecimal>) {
    for delta in deltas.deltas.iter() {
        if !delta.key.starts_with(POOL_HOUR_DATA) {
            continue;
        }

        utils::update_total_value_locked_usd_pool(tables, POOL_HOUR_DATA, delta);
    }
}

// --------------------
//  Map Token Day Data Entities
// --------------------
pub fn token_day_data_create_entity_change(tables: &mut Tables, deltas: &Deltas<DeltaBigInt>) {
    for delta in deltas.deltas.iter() {
        if !delta.key.starts_with(TOKEN_DAY_DATA) {
            continue;
        }

        if !delta.new_value.eq(&BigInt::one()) {
            continue;
        }

        let day_id = utils::extract_last_item_time_id_as_i64(&delta.key);
        let day_start_timestamp = (day_id * 86400) as i32;
        let token_address = utils::extract_at_position_token_address_as_str(&delta.key, 1);

        let token_day_data_id = utils::token_time_data_id(token_address, &day_id.to_string()).to_string();

        create_token_day_data(tables, &token_day_data_id, day_start_timestamp, token_address);
    }
}

pub fn swap_volume_token_day_data_entity_change(tables: &mut Tables, deltas: &Deltas<DeltaBigDecimal>) {
    for delta in deltas.deltas.iter() {
        if !delta.key.starts_with(TOKEN_DAY_DATA) {
            continue;
        }

        let day_id = utils::extract_at_position_time_id_as_i64(&delta.key, 2).to_string();
        let token_address = utils::extract_at_position_token_address_as_str(&delta.key, 1);

        //TODO: need to add the :volume key
        if let Some(name) = utils::extract_swap_volume_token_entity_change_name(&delta.key) {
            if delta.operation == store_delta::Operation::Delete {
                // TODO: need to fix the delete operation
                // tables.delete_row(TOKEN_DAY_DATA, &day_id).mark_final();
                continue;
            }

            tables
                .update_row(
                    TOKEN_DAY_DATA,
                    utils::token_time_data_id(token_address, &day_id).as_str(),
                )
                .set(name, &delta.new_value);
        }
    }
}

pub fn total_value_locked_usd_token_day_data_entity_change(tables: &mut Tables, deltas: &Deltas<DeltaBigDecimal>) {
    for delta in deltas.deltas.iter() {
        if !delta.key.starts_with(TOKEN_DAY_DATA) {
            continue;
        }

        utils::update_total_value_locked_usd_token(tables, TOKEN_DAY_DATA, delta);
    }
}

pub fn total_value_locked_token_day_data_entity_change(tables: &mut Tables, deltas: &Deltas<DeltaBigDecimal>) {
    for delta in deltas.deltas.iter() {
        if !delta.key.starts_with(TOKEN_DAY_DATA) {
            continue;
        }

        utils::update_total_value_locked_token(tables, TOKEN_DAY_DATA, delta);
    }
}

pub fn token_prices_token_day_data_entity_change(tables: &mut Tables, deltas: &Deltas<DeltaBigDecimal>) {
    for delta in deltas.deltas.iter() {
        if !delta.key.starts_with(TOKEN_DAY_DATA) {
            continue;
        }

        utils::update_token_prices_token(tables, TOKEN_DAY_DATA, delta);
    }
}

fn create_token_day_data(tables: &mut Tables, token_day_data_id: &String, day_start_timestamp: i32, token_addr: &str) {
    tables
        .update_row(TOKEN_DAY_DATA, token_day_data_id)
        .set("date", day_start_timestamp)
        .set("token", format!("0x{}", token_addr.to_string()))
        .set("volume", BigDecimal::zero())
        .set("volumeUSD", BigDecimal::zero())
        .set("volumeUSDUntracked", BigDecimal::zero()) // TODO: NEED TO SET THIS VALUE IN THE SUBSTREAMS
        .set("totalValueLocked", BigDecimal::zero())
        .set("totalValueLockedUSD", BigDecimal::zero())
        .set("priceUSD", BigDecimal::zero())
        .set("feesUSD", BigDecimal::zero())
        .set("open", BigDecimal::zero())
        .set("high", BigDecimal::zero())
        .set("low", BigDecimal::zero())
        .set("close", BigDecimal::zero());
}

// --------------------
//  Map Token Hour Data Entities
// --------------------
pub fn token_hour_data_create_entity_change(tables: &mut Tables, deltas: &Deltas<DeltaBigInt>) {
    for delta in deltas.deltas.iter() {
        if !delta.key.starts_with(TOKEN_HOUR_DATA) {
            continue;
        }

        if !delta.new_value.eq(&BigInt::one()) {
            continue;
        }

        let hour_id = utils::extract_last_item_time_id_as_i64(&delta.key);
        let hour_start_timestamp = (hour_id * 3600) as i32;
        let token_address = utils::extract_at_position_token_address_as_str(&delta.key, 1);

        let token_day_data_id = utils::token_time_data_id(token_address, &hour_id.to_string()).to_string();

        create_token_hour_data(tables, &token_day_data_id, hour_start_timestamp, token_address);
    }
}

pub fn swap_volume_token_hour_data_entity_change(tables: &mut Tables, deltas: &Deltas<DeltaBigDecimal>) {
    for delta in deltas.deltas.iter() {
        if !delta.key.starts_with(TOKEN_HOUR_DATA) {
            continue;
        }

        let hour_id = utils::extract_at_position_time_id_as_i64(&delta.key, 2).to_string();
        let token_address = utils::extract_at_position_token_address_as_str(&delta.key, 1);

        if let Some(name) = utils::extract_swap_volume_token_entity_change_name(&delta.key) {
            if delta.operation == store_delta::Operation::Delete {
                // TODO: need to fix the delete operation
                // tables.delete_row(TOKEN_HOUR_DATA, &hour_id).mark_final();
                continue;
            }

            tables
                .update_row(
                    TOKEN_HOUR_DATA,
                    utils::token_time_data_id(token_address, &hour_id).as_str(),
                )
                .set(name, &delta.new_value);
        }
    }
}

pub fn total_value_locked_usd_token_hour_data_entity_change(tables: &mut Tables, deltas: &Deltas<DeltaBigDecimal>) {
    for delta in key::filter_first_segment_eq(deltas, "TokenHourData") {
        utils::update_total_value_locked_usd_token(tables, "TokenHourData", delta);
    }
}

pub fn total_value_locked_token_hour_data_entity_change(tables: &mut Tables, deltas: &Deltas<DeltaBigDecimal>) {
    for delta in key::filter_first_segment_eq(deltas, "TokenHourData") {
        let hour_id = key::last_segment(&delta.key);
        let token_address = key::segment(&delta.key, 1);

        tables
            .update_row(
                "TokenHourData",
                utils::token_time_data_id(token_address, &hour_id).as_str(),
            )
            .set("totalValueLocked", &delta.new_value);
    }
}

pub fn token_prices_token_hour_data_entity_change(tables: &mut Tables, deltas: &Deltas<DeltaBigDecimal>) {
    for delta in deltas.deltas.iter() {
        if !delta.key.starts_with(TOKEN_HOUR_DATA) {
            continue;
        }

        utils::update_token_prices_token(tables, TOKEN_HOUR_DATA, delta);
    }
}

fn create_token_hour_data(tables: &mut Tables, token_hour_data_id: &String, hours_start_unix: i32, token_addr: &str) {
    tables
        .update_row(TOKEN_HOUR_DATA, token_hour_data_id)
        .set("periodStartUnix", hours_start_unix)
        .set("token", format!("0x{}", token_addr.to_string()))
        .set("volume", BigDecimal::zero())
        .set("volumeUSD", BigDecimal::zero())
        .set("volumeUSDUntracked", BigDecimal::zero()) // TODO: NEED TO SET THIS VALUE IN THE SUBSTREAMS
        .set("totalValueLocked", BigDecimal::zero())
        .set("totalValueLockedUSD", BigDecimal::zero())
        .set("priceUSD", BigDecimal::zero())
        .set("feesUSD", BigDecimal::zero())
        .set("open", BigDecimal::zero())
        .set("high", BigDecimal::zero())
        .set("low", BigDecimal::zero())
        .set("close", BigDecimal::zero());
}<|MERGE_RESOLUTION|>--- conflicted
+++ resolved
@@ -1,15 +1,10 @@
+use std::ops::Div;
 use substreams::pb::substreams::store_delta;
-use std::ops::{Div};
 use substreams::prelude::StoreGetInt64;
 use substreams::scalar::{BigDecimal, BigInt};
 use substreams::store::{
-<<<<<<< HEAD
-    DeltaArray, DeltaBigDecimal, DeltaBigInt, DeltaInt64, DeltaProto, Deltas, StoreGet, StoreGetBigDecimal,
-    StoreGetBigInt, StoreGetProto,
-=======
-    DeltaArray, DeltaBigDecimal, DeltaBigInt, DeltaProto, Deltas, StoreGet, StoreGetBigDecimal,
-    StoreGetBigInt,
->>>>>>> 0f55d0da
+    DeltaArray, DeltaBigDecimal, DeltaBigInt, DeltaProto, Deltas, StoreGet, StoreGetBigDecimal, StoreGetBigInt,
+    StoreGetProto,
 };
 use substreams::{log, Hex};
 
