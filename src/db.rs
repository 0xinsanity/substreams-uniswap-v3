use std::ops::{Div, Mul};

use substreams::pb::substreams::store_delta;
use substreams::prelude::StoreGetInt64;
use substreams::scalar::{BigDecimal, BigInt};
use substreams::store::{
    DeltaArray, DeltaBigDecimal, DeltaBigInt, DeltaInt64, DeltaProto, Deltas, StoreGet, StoreGetBigDecimal,
    StoreGetBigInt,
};
use substreams::{log, Hex};

use crate::keyer::{POOL_DAY_DATA, POOL_HOUR_DATA, TOKEN_DAY_DATA, TOKEN_HOUR_DATA};
use crate::pb::uniswap::events;
use crate::pb::uniswap::events::pool_event::Type::{Burn as BurnEvent, Mint as MintEvent, Swap as SwapEvent};
use crate::tables::Tables;
use crate::uniswap::{Erc20Token, Pools};
use crate::utils::{extract_item_from_key_at_position, extract_item_from_key_last_item};
use crate::{key, keyer, utils};

// -------------------
//  Map Bundle Entities
// -------------------
pub fn created_bundle_entity_change(tables: &mut Tables) {
    tables
        .update_row("Bundle", "1")
        .set_bigdecimal("ethPriceUSD", &"0.0".to_string());
}

pub fn bundle_store_eth_price_usd_bundle_entity_change(tables: &mut Tables, deltas: &Deltas<DeltaBigDecimal>) {
    for delta in &deltas.deltas {
        if key::first_segment(&delta.key) != "bundle" {
            continue;
        }
        tables.update_row("Bundle", "1").set("ethPriceUSD", &delta.new_value);
    }
}

// -------------------
//  Map Factory Entities
// -------------------
pub fn factory_created_factory_entity_change(tables: &mut Tables) {
    let id = "0x1F98431c8aD98523631AE4a59f267346ea31F984".to_string();

    let bigint0 = BigInt::zero();
    let bigdecimal0 = BigDecimal::zero();
    tables
        .update_row("Factory", &id)
        .set("poolCount", &bigint0)
        .set("txCount", &bigint0)
        .set("totalVolumeUSD", &bigdecimal0)
        .set("totalVolumeETH", &bigdecimal0)
        .set("totalFeesUSD", &bigdecimal0)
        .set("totalFeesETH", &bigdecimal0)
        .set("untrackedVolumeUSD", &bigdecimal0)
        .set("totalValueLockedUSD", &bigdecimal0)
        .set("totalValueLockedETH", &bigdecimal0)
        .set("totalValueLockedUSDUntracked", &bigdecimal0)
        .set("totalValueLockedETHUntracked", &bigdecimal0)
        .set("owner", &format!("0x{}", Hex(utils::ZERO_ADDRESS).to_string()));
}

pub fn pool_created_factory_entity_change(tables: &mut Tables, deltas: &Deltas<DeltaBigInt>) {
    for delta in deltas.deltas.iter() {
        let id = "0x1F98431c8aD98523631AE4a59f267346ea31F984".to_string();
        tables.update_row("Factory", &id).set("poolCount", &delta.new_value);
    }
}

pub fn tx_count_factory_entity_change(tables: &mut Tables, deltas: &Deltas<DeltaBigInt>) {
    for delta in &deltas.deltas {
        if key::first_segment(&delta.key) != "factory" {
            continue;
        }
        tables
            .update_row("Factory", "0x1F98431c8aD98523631AE4a59f267346ea31F984".to_string())
            .set("txCount", &delta.new_value);
    }
}

pub fn swap_volume_factory_entity_change(tables: &mut Tables, deltas: &Deltas<DeltaBigDecimal>) {
    for delta in &deltas.deltas {
        if key::first_segment(&delta.key) != "factory" {
            continue;
        }
        let field_name = match key::last_segment(&delta.key) {
            "totalVolumeUSD" => "totalVolumeUSD",
            "untrackedVolumeUSD" => "untrackedVolumeUSD",
            "totalFeesUSD" => "totalFeesUSD",
            "totalVolumeETH" => "totalVolumeETH",
            "totalFeesETH" => "totalFeesETH",
            _ => continue,
        };

        tables
            .update_row("Factory", "0x1F98431c8aD98523631AE4a59f267346ea31F984".to_string())
            .set(field_name, &delta.new_value);
    }
}

pub fn tvl_factory_entity_change(tables: &mut Tables, deltas: &Deltas<DeltaBigDecimal>) {
    for delta in deltas.deltas.iter() {
        if key::first_segment(&delta.key) != "factory" {
            continue;
        }
        let field_name = match key::last_segment(&delta.key) {
            "totalValueLockedUSD" => "totalValueLockedUSD",
            "totalValueLockedUSDUntracked" => "totalValueLockedUSDUntracked",
            "totalValueLockedETH" => "totalValueLockedETH",
            "totalValueLockedETHUntracked" => "totalValueLockedETHUntracked",
            _ => continue,
        };

        tables
            .update_row("Factory", "0x1F98431c8aD98523631AE4a59f267346ea31F984".to_string())
            .set(field_name, &delta.new_value);
    }
}

// -------------------
//  Map Pool Entities
// -------------------
pub fn pools_created_pool_entity_change(tables: &mut Tables, pools: &Pools) {
    let bigint0 = BigInt::zero();
    let bigdecimal0 = BigDecimal::zero();

    for pool in &pools.pools {
        tables
            .update_row("Pool", format!("0x{}", pool.address))
            .set("createdAtTimestamp", BigInt::from(pool.created_at_timestamp))
            .set("createdAtBlockNumber", pool.created_at_block_number)
            .set("token0", format!("0x{}", pool.token0.as_ref().unwrap().address))
            .set("token1", format!("0x{}", pool.token1.as_ref().unwrap().address))
            .set_bigint("feeTier", &pool.fee_tier)
            .set("liquidity", &bigint0)
            .set("sqrtPrice", &bigint0)
            .set("feeGrowthGlobal0X128", &bigint0)
            .set("feeGrowthGlobal1X128", &bigint0)
            .set("token0Price", &bigdecimal0)
            .set("token1Price", &bigdecimal0)
            .set("tick", &bigint0)
            .set("observationIndex", &bigint0)
            .set("volumeToken0", &bigdecimal0)
            .set("volumeToken1", &bigdecimal0)
            .set("volumeUSD", &bigdecimal0)
            .set("untrackedVolumeUSD", &bigdecimal0)
            .set("feesUSD", &bigdecimal0)
            .set("txCount", &bigint0)
            .set("collectedFeesToken0", &bigdecimal0)
            .set("collectedFeesToken1", &bigdecimal0)
            .set("collectedFeesUSD", &bigdecimal0)
            .set("totalValueLockedToken0", &bigdecimal0)
            .set("totalValueLockedToken1", &bigdecimal0)
            .set("totalValueLockedETH", &bigdecimal0)
            .set("totalValueLockedUSD", &bigdecimal0)
            .set("totalValueLockedUSDUntracked", &bigdecimal0)
            .set("liquidityProviderCount", &bigint0);
    }
}

pub fn sqrt_price_and_tick_pool_entity_change(tables: &mut Tables, deltas: &Deltas<DeltaProto<events::PoolSqrtPrice>>) {
    for delta in deltas.deltas.iter() {
        let pool_address = key::segment(&delta.key, 1);

        tables
            .update_row("Pool", &format!("0x{pool_address}"))
            .set_bigint("sqrtPrice", &delta.new_value.sqrt_price)
            .set_bigint("tick", &delta.new_value.tick);
    }
}

pub fn liquidities_pool_entity_change(tables: &mut Tables, deltas: &Deltas<DeltaBigInt>) {
    for delta in deltas.deltas.iter() {
        let pool_address = key::segment(&delta.key, 1);
        tables
            .update_row("Pool", &format!("0x{pool_address}"))
            .set("liquidity", &delta.new_value);
    }
}

pub fn fee_growth_global_pool_entity_change(tables: &mut Tables, updates: Vec<events::FeeGrowthGlobal>) {
    for update in updates {
        let pool_address = &update.pool_address;
        let row = tables.update_row("Pool", &format!("0x{pool_address}"));
        if update.token_idx == 0 {
            // TODO: rather check if `update.new_value.len() != 0` ?
            row.set_bigint("feeGrowthGlobal0X128", &update.new_value);
        } else if update.token_idx == 1 {
            row.set_bigint("feeGrowthGlobal1X128", &update.new_value);
        }
    }
}

pub fn total_value_locked_pool_entity_change(tables: &mut Tables, deltas: &Deltas<DeltaBigDecimal>) {
    for delta in key::filter_first_segment_eq(deltas, "pool") {
        let pool_address = key::segment(&delta.key, 1);
        let field_name = match key::last_segment(&delta.key) {
            "usd" => "totalValueLockedUSD",
            "eth" => "totalValueLockedETH",
            "usdUntracked" => "totalValueLockedUSDUntracked",
            "ethUntracked" => "totalValueLockedETHUntracked",
            _ => continue,
        };

        tables
            .update_row("Pool", &format!("0x{pool_address}"))
            .set(field_name, &delta.new_value);
    }
}

pub fn total_value_locked_by_token_pool_entity_change(tables: &mut Tables, deltas: &Deltas<DeltaBigDecimal>) {
    for delta in key::filter_first_segment_eq(deltas, "pool") {
        let pool_address = key::segment(&delta.key, 1);
        let field_name = match key::last_segment(&delta.key) {
            "token0" => "totalValueLockedToken0",
            "token1" => "totalValueLockedToken1",
            _ => continue,
        };

        tables
            .update_row("Pool", &format!("0x{pool_address}"))
            .set(field_name, &delta.new_value);
    }
}

pub fn fee_growth_global_x128_pool_entity_change(tables: &mut Tables, deltas: &Deltas<DeltaBigInt>) {
    for delta in key::filter_first_segment_eq(deltas, "pool") {
        let pool_address = key::segment(&delta.key, 1);
        let name = match key::last_segment(&delta.key) {
            "token0" => "feeGrowthGlobal0X128",
            "token1" => "feeGrowthGlobal1X128",
            _ => continue,
        };

        tables
            .update_row("Pool", &format!("0x{pool_address}"))
            .set(name, &delta.new_value);
    }
}

pub fn price_pool_entity_change(tables: &mut Tables, deltas: &Deltas<DeltaBigDecimal>) {
    for delta in key::filter_first_segment_eq(deltas, "pool") {
        let pool_address = key::segment(&delta.key, 1);
        let name: &str = match key::last_segment(&delta.key) {
            "token0" => "token0Price",
            "token1" => "token1Price",
            _ => continue,
        };

        tables
            .update_row("Pool", &format!("0x{pool_address}"))
            .set(name, &delta.new_value);
    }
}

pub fn tx_count_pool_entity_change(tables: &mut Tables, deltas: &Deltas<DeltaBigInt>) {
    for delta in key::filter_first_segment_eq(deltas, "pool") {
        let pool_address = key::segment(&delta.key, 1);
        tables
            .update_row("Pool", &format!("0x{pool_address}"))
            .set("txCount", &delta.new_value);
    }
}

pub fn swap_volume_pool_entity_change(tables: &mut Tables, deltas: &Deltas<DeltaBigDecimal>) {
    for delta in key::filter_first_segment_eq(deltas, "pool") {
        let pool_address = key::segment(&delta.key, 1);
        let field_name = match key::last_segment(&delta.key) {
            "volumeToken0" => "volumeToken0",
            "volumeToken1" => "volumeToken1",
            "volumeUSD" => "volumeUSD",
            "untrackedVolumeUSD" => "untrackedVolumeUSD",
            "feesUSD" => "feesUSD",
            "liquidityProviderCount" => "liquidityProviderCount",
            _ => continue,
        };

        if field_name == "liquidityProviderCount" {
            tables
                .update_row("Pool", &format!("0x{pool_address}"))
                .set("liquidityProviderCount", &delta.new_value.to_bigint());
            continue;
        } else {
            tables
                .update_row("Pool", &format!("0x{pool_address}"))
                .set(field_name, &delta.new_value);
        }
    }
}

// --------------------
//  Map Token Entities
// --------------------
pub fn tokens_created_token_entity_change(tables: &mut Tables, pools: &Pools, tokens_store: StoreGetInt64) {
    for pool in &pools.pools {
        let ord = pool.log_ordinal;
        let pool_address = &pool.address;
        let token0_addr = pool.token0_ref().address();
        let token1_addr = pool.token1_ref().address();
        match tokens_store.get_at(ord, format!("token:{token0_addr}")) {
            Some(value) => {
                if value.eq(&1) {
                    add_token_entity_change(tables, pool.token0_ref());
                }
            }
            None => {
                panic!("pool contains token that doesn't exist {}", pool_address.as_str())
            }
        }

        match tokens_store.get_at(ord, format!("token:{token1_addr}")) {
            Some(value) => {
                if value.eq(&1) {
                    add_token_entity_change(tables, pool.token1_ref());
                }
            }
            None => {
                panic!("pool contains token that doesn't exist {}", pool_address.as_str())
            }
        }
    }
}

pub fn swap_volume_token_entity_change(tables: &mut Tables, deltas: &Deltas<DeltaBigDecimal>) {
    for delta in key::filter_first_segment_eq(deltas, "token") {
        let token_address = key::segment(&delta.key, 1);
        let field_name: &str = match key::last_segment(&delta.key) {
            "token0" | "token1" => "volume",
            "usd" => "volumeUSD",
            "untrackedUSD" => "untrackedVolumeUSD",
            "feesUSD" => "feesUSD",
            _ => continue,
        };

        tables
            .update_row("Token", format!("0x{token_address}"))
            .set(field_name, &delta.new_value);
    }
}

pub fn tx_count_token_entity_change(tables: &mut Tables, deltas: &Deltas<DeltaBigInt>) {
    for delta in key::filter_first_segment_eq(deltas, "token") {
        log::info!("delta key {}", delta.key);
        let token_address = key::segment(&delta.key, 1);

        tables
            .update_row("Token", format!("0x{token_address}"))
            .set("txCount", &delta.new_value);
    }
}

pub fn total_value_locked_by_token_token_entity_change(tables: &mut Tables, deltas: &Deltas<DeltaBigDecimal>) {
    for delta in key::filter_first_segment_eq(deltas, "token") {
        let token_address = key::last_segment(&delta.key);

        tables
            .update_row("Token", format!("0x{token_address}"))
            .set("totalValueLocked", &delta.new_value);
    }
}

pub fn total_value_locked_usd_token_entity_change(tables: &mut Tables, deltas: &Deltas<DeltaBigDecimal>) {
    for delta in key::filter_first_segment_eq(deltas, "token") {
        let token_address = key::segment(&delta.key, 1);
        let name = match key::last_segment(&delta.key) {
            "usd" => "totalValueLockedUSD",
            _ => continue,
        };

        tables
            .update_row("Token", format!("0x{token_address}"))
            .set(name, &delta.new_value);
    }
}

pub fn derived_eth_prices_token_entity_change(tables: &mut Tables, deltas: &Deltas<DeltaBigDecimal>) {
    for delta in key::filter_first_segment_eq(deltas, "token") {
        let token_address = key::segment(&delta.key, 1);
        let field_name: &str = match key::last_segment(&delta.key) {
            "eth" => "derivedETH",
            _ => continue,
        };

        tables
            .update_row("Token", format!("0x{token_address}"))
            .set(field_name, &delta.new_value);
    }
}

pub fn whitelist_token_entity_change(tables: &mut Tables, deltas: Deltas<DeltaArray<String>>) {
    for delta in deltas.deltas {
        let token_address = key::segment(&delta.key, 1);
        let mut whitelist = delta.new_value;
        whitelist = whitelist.iter().map(|item| format!("0x{}", item)).collect();

        tables
            .update_row("Token", format!("0x{token_address}"))
            .set("whitelistPools", &whitelist);
    }
}

fn add_token_entity_change(tables: &mut Tables, token: &Erc20Token) {
    let bigdecimal0 = BigDecimal::from(0);
    let bigint0 = BigInt::from(0);

    let token_addr = &token.address;
    let mut whitelist = token.clone().whitelist_pools;
    whitelist = whitelist.iter().map(|item| format!("0x{item}")).collect();

    tables
        .update_row("Token", format!("0x{token_addr}"))
        .set("symbol", &token.symbol)
        .set("name", &token.name)
        .set("decimals", token.decimals)
        .set_bigint("totalSupply", &token.total_supply)
        .set("volume", &bigdecimal0)
        .set("volumeUSD", &bigdecimal0)
        .set("untrackedVolumeUSD", &bigdecimal0)
        .set("feesUSD", &bigdecimal0)
        .set("txCount", &bigint0)
        .set("poolCount", &bigint0)
        .set("totalValueLocked", &bigdecimal0)
        .set("totalValueLockedUSD", &bigdecimal0)
        .set("totalValueLockedUSDUntracked", &bigdecimal0)
        .set("derivedETH", &bigdecimal0)
        .set("whitelistPools", &whitelist);
}

// --------------------
//  Map Tick Entities
// --------------------
pub fn liquidities_tick_entity_change(tables: &mut Tables, deltas: Deltas<DeltaBigInt>) {
    for delta in deltas.deltas {
        let pool_id = key::segment(&delta.key, 1);
        let tick_idx = key::segment(&delta.key, 2);

        let field_name = match key::last_segment(&delta.key) {
            "liquidityNet" => "liquidityNet",
            "liquidityGross" => "liquidityGross",
            _ => continue,
        };

        tables
            .update_row("Tick", &format!("0x{pool_id}#{tick_idx}"))
            .set(field_name, &delta.new_value);
    }
}

pub fn create_tick_entity_change(tables: &mut Tables, ticks: Vec<events::TickCreated>) {
    let bigdecimal0 = BigDecimal::from(0);
    let bigint0 = BigInt::from(0);

    for tick in ticks {
        let pool_address = &tick.pool_address;
        let tick_idx = &tick.idx;
        tables
            .update_row("Tick", format!("0x{pool_address}#{tick_idx}"))
            .set("poolAddress", &tick.pool_address)
            .set_bigint("tickIdx", &tick.idx)
            .set("pool", &format!("0x{pool_address}"))
            .set("liquidityGross", &bigint0)
            .set("liquidityNet", &bigint0)
            .set_bigdecimal("price0", &tick.price0)
            .set_bigdecimal("price1", &tick.price1)
            .set("volumeToken0", &bigdecimal0)
            .set("volumeToken1", &bigdecimal0)
            .set("volumeUSD", &bigdecimal0)
            .set("untrackedVolumeUSD", &bigdecimal0)
            .set("feesUSD", &bigdecimal0)
            .set("collectedFeesToken0", &bigdecimal0)
            .set("collectedFeesToken1", &bigdecimal0)
            .set("collectedFeesUSD", &bigdecimal0)
            .set("createdAtTimestamp", tick.created_at_timestamp)
            .set("createdAtBlockNumber", tick.created_at_block_number)
            .set("liquidityProviderCount", &bigint0)
            .set("feeGrowthOutside0X128", &bigint0)
            .set("feeGrowthOutside1X128", &bigint0);
    }
}

pub fn update_tick_entity_change(tables: &mut Tables, ticks: Vec<events::TickUpdated>) {
    for tick in ticks {
        let pool_address = &tick.pool_address;
        let tick_idx = &tick.idx;
        let row = tables.update_row("Tick", format!("0x{pool_address}#{tick_idx}"));
        if tick.fee_growth_outside_0x_128.len() != 0 {
            row.set_bigint("feeGrowthOutside0X128", &tick.fee_growth_outside_0x_128);
        }
        if tick.fee_growth_outside_1x_128.len() != 0 {
            row.set_bigint("feeGrowthOutside1X128", &tick.fee_growth_outside_1x_128);
        }
    }
}

// --------------------
//  Map Position Entities
// --------------------
pub fn position_create_entity_change(tables: &mut Tables, positions: &Vec<events::CreatedPosition>) {
    for position in positions {
        let bigdecimal0 = BigDecimal::from(0);
        tables
            .update_row("Position", position.token_id.clone().as_str())
            .set("id", &position.token_id)
            .set("owner", format!("0x{}", Hex(utils::ZERO_ADDRESS).to_string()))
            .set("pool", format!("0x{}", &position.pool))
            .set("token0", format!("0x{}", position.token0))
            .set("token1", format!("0x{}", position.token1))
            .set("tickLower", format!("0x{}#{}", &position.pool, &position.tick_lower))
            .set("tickUpper", format!("0x{}#{}", &position.pool, &position.tick_upper))
            .set_bigint("liquidity", &"0".to_string())
            .set("depositedToken0", &bigdecimal0)
            .set("depositedToken1", &bigdecimal0)
            .set("withdrawnToken0", &bigdecimal0)
            .set("withdrawnToken1", &bigdecimal0)
            .set("collectedFeesToken0", &bigdecimal0)
            .set("collectedFeesToken1", &bigdecimal0)
            .set("transaction", format!("0x{}", position.transaction))
            .set_bigint(
                "feeGrowthInside0LastX128",
                &position.fee_growth_inside0_last_x128.clone().unwrap_or("0".to_string()),
            )
            .set_bigint(
                "feeGrowthInside1LastX128",
                &position.fee_growth_inside1_last_x128.clone().unwrap_or("0".to_string()),
            );
    }
}

pub fn increase_liquidity_position_entity_change(
    tables: &mut Tables,
    positions: &Vec<events::IncreaseLiquidityPosition>,
) {
    for position in positions {
        let token_id = &position.token_id;
        tables
            .update_row("Position", token_id)
            .set("liquidity", BigInt::try_from(&position.liquidity).unwrap())
            .set_bigdecimal("depositedToken0", &position.deposited_token0)
            .set_bigdecimal("depositedToken1", &position.deposited_token1);

        if let Some(fee_growth_inside0_last_x128) = &position.fee_growth_inside0_last_x128 {
            tables
                .update_row("Position", token_id)
                .set_bigint("feeGrowthInside0LastX128", fee_growth_inside0_last_x128);
        }

        if let Some(fee_growth_inside1_last_x128) = &position.fee_growth_inside1_last_x128 {
            tables
                .update_row("Position", token_id)
                .set_bigint("feeGrowthInside1LastX128", fee_growth_inside1_last_x128);
        }
    }
}

pub fn decrease_liquidity_position_entity_change(
    tables: &mut Tables,
    positions: &Vec<events::DecreaseLiquidityPosition>,
) {
    for position in positions {
        let token_id = position.token_id.clone();
        tables
            .update_row("Position", &token_id)
            .set_bigint("liquidity", &position.liquidity)
            .set_bigdecimal("withdrawnToken0", &position.withdrawn_token0)
            .set_bigdecimal("withdrawnToken1", &position.withdrawn_token1);

        if let Some(fee_growth_inside0_last_x128) = &position.fee_growth_inside0_last_x128 {
            tables
                .update_row("Position", &token_id)
                .set_bigint("feeGrowthInside0LastX128", fee_growth_inside0_last_x128);
        }

        if let Some(fee_growth_inside1_last_x128) = &position.fee_growth_inside1_last_x128 {
            tables
                .update_row("Position", &token_id)
                .set_bigint("feeGrowthInside1LastX128", fee_growth_inside1_last_x128);
        }
    }
}

pub fn collect_position_entity_change(tables: &mut Tables, positions: &Vec<events::CollectPosition>) {
    for position in positions {
        let token_id = position.token_id.clone();
        log::info!("collected_fees_token0 {}", position.collected_fees_token0);
        log::info!("collected_fees_token1 {}", position.collected_fees_token1);
        tables
            .update_row("Position", &token_id)
            .set_bigdecimal("collectedFeesToken0", &position.collected_fees_token0)
            .set_bigdecimal("collectedFeesToken1", &position.collected_fees_token1);

        if let Some(fee_growth_inside0_last_x128) = &position.fee_growth_inside0_last_x128 {
            tables
                .update_row("Position", &token_id)
                .set_bigint("feeGrowthInside0LastX128", fee_growth_inside0_last_x128);
        }

        if let Some(fee_growth_inside1_last_x128) = &position.fee_growth_inside1_last_x128 {
            tables
                .update_row("Position", &token_id)
                .set_bigint("feeGrowthInside1LastX128", fee_growth_inside1_last_x128);
        }
    }
}

pub fn transfer_position_entity_change(tables: &mut Tables, positions: &Vec<events::TransferPosition>) {
    for position in positions {
        tables
            .update_row("Position", position.token_id.clone())
            .set("owner", &position.owner.clone().into_bytes());
    }
}

// --------------------
//  Map Snapshot Position Entities
// --------------------
pub fn snapshot_positions_create_entity_change(tables: &mut Tables, positions: &Vec<events::CreatedPosition>) {
    for position in positions {
        let id = format!("{}#{}", position.token_id, position.block_number);
        // TODO: decode `PositionsSnapshot.owner` from hex into bytes, and use in "owner" below
        tables
            .update_row("PositionSnapshot", &id)
            .set("id", &id)
            .set("owner", format!("0x{}", Hex(utils::ZERO_ADDRESS).to_string()))
            .set("pool", format!("0x{}", &position.pool))
            .set("position", &position.token_id)
            .set("blockNumber", position.block_number)
            .set("timestamp", position.timestamp)
            .set_bigint("liquidity", &"0".to_string())
            .set_bigdecimal("depositedToken0", &"0".to_string())
            .set_bigdecimal("depositedToken1", &"0".to_string())
            .set_bigdecimal("withdrawnToken0", &"0".to_string())
            .set_bigdecimal("withdrawnToken1", &"0".to_string())
            .set_bigdecimal("collectedFeesToken0", &"0".to_string())
            .set_bigdecimal("collectedFeesToken1", &"0".to_string())
            .set("transaction", &format!("0x{}", &position.transaction))
            .set_bigint(
                "feeGrowthInside0LastX128",
                &position.fee_growth_inside0_last_x128.clone().unwrap_or("0".to_string()),
            )
            .set_bigint(
                "feeGrowthInside1LastX128",
                &position.fee_growth_inside1_last_x128.clone().unwrap_or("0".to_string()),
            );
    }
}

pub fn increase_liquidity_snapshot_position_entity_change(
    tables: &mut Tables,
    block_number: u64,
    positions: &Vec<events::IncreaseLiquidityPosition>,
) {
    for position in positions {
        let id = format!("{}#{}", position.token_id, block_number);
        tables
            .update_row("PositionSnapshot", &id)
            .set_bigint("liquidity", &position.liquidity)
            .set_bigdecimal("depositedToken0", &position.deposited_token0)
            .set_bigdecimal("depositedToken1", &position.deposited_token1);

        if let Some(fee_growth_inside0_last_x128) = &position.fee_growth_inside0_last_x128 {
            tables
                .update_row("PositionSnapshot", &id)
                .set_bigint("feeGrowthInside0LastX128", fee_growth_inside0_last_x128);
        }

        if let Some(fee_growth_inside1_last_x128) = &position.fee_growth_inside1_last_x128 {
            tables
                .update_row("PositionSnapshot", &id)
                .set_bigint("feeGrowthInside1LastX128", fee_growth_inside1_last_x128);
        }
    }
}

pub fn decrease_liquidity_snapshot_position_entity_change(
    tables: &mut Tables,
    block_number: u64,
    positions: &Vec<events::DecreaseLiquidityPosition>,
) {
    for position in positions {
        let id = format!("{}#{}", position.token_id, block_number);
        tables
            .update_row("PositionSnapshot", &id)
            .set_bigint("liquidity", &position.liquidity)
            .set_bigdecimal("withdrawnToken0", &position.withdrawn_token0)
            .set_bigdecimal("withdrawnToken1", &position.withdrawn_token1);

        if let Some(fee_growth_inside0_last_x128) = &position.fee_growth_inside0_last_x128 {
            tables
                .update_row("PositionSnapshot", &id)
                .set_bigint("feeGrowthInside0LastX128", fee_growth_inside0_last_x128);
        }

        if let Some(fee_growth_inside1_last_x128) = &position.fee_growth_inside1_last_x128 {
            tables
                .update_row("PositionSnapshot", &id)
                .set_bigint("feeGrowthInside1LastX128", fee_growth_inside1_last_x128);
        }
    }
}

pub fn collect_snapshot_position_entity_change(
    tables: &mut Tables,
    block_number: u64,
    positions: &Vec<events::CollectPosition>,
) {
    for position in positions {
        let id = format!("{}#{}", position.token_id, block_number);
        tables
            .update_row("PositionSnapshot", &id)
            .set_bigdecimal("collectedFeesToken0", &position.collected_fees_token0)
            .set_bigdecimal("collectedFeesToken1", &position.collected_fees_token1);

        if let Some(fee_growth_inside0_last_x128) = &position.fee_growth_inside0_last_x128 {
            tables
                .update_row("PositionSnapshot", &id)
                .set_bigint("feeGrowthInside0LastX128", fee_growth_inside0_last_x128);
        }

        if let Some(fee_growth_inside1_last_x128) = &position.fee_growth_inside1_last_x128 {
            tables
                .update_row("PositionSnapshot", &id)
                .set_bigint("feeGrowthInside1LastX128", fee_growth_inside1_last_x128);
        }
    }
}

pub fn transfer_snapshot_position_entity_change(
    tables: &mut Tables,
    block_number: u64,
    positions: &Vec<events::TransferPosition>,
) {
    for position in positions {
        let id = format!("{}#{}", position.token_id, block_number);
        tables
            .update_row("PositionSnapshot", id)
            .set("owner", &position.owner.clone().into_bytes());
    }
}

// --------------------
//  Map Transaction Entities
// --------------------
pub fn transaction_entity_change(tables: &mut Tables, transactions: Vec<events::Transaction>) {
    for transaction in transactions {
        let id = transaction.id;
        tables
            .update_row("Transaction", format!("0x{id}"))
            .set("blockNumber", transaction.block_number)
            .set("timestamp", transaction.timestamp)
            .set("gasUsed", transaction.gas_used)
            .set_bigint_or_zero("gasPrice", &transaction.gas_price);
    }
}

// --------------------
//  Map Swaps Mints Burns Entities
// --------------------
pub fn swaps_mints_burns_created_entity_change(
    tables: &mut Tables,
    events: Vec<events::PoolEvent>,
    tx_count_store: StoreGetBigInt,
    store_eth_prices: StoreGetBigDecimal,
) {
    for event in events {
        if event.r#type.is_none() {
            continue;
        }

        let ord = event.log_ordinal;
        let token0_addr = &event.token0;
        let token1_addr = &event.token1;

        if event.r#type.is_some() {
            let pool_address = &event.pool_address;
            let transaction_count: i32 = tx_count_store
                .get_at(ord, format!("pool:{pool_address}"))
                .unwrap_or_default()
                .to_u64() as i32;

            let transaction_id = &event.transaction_id;
            let event_primary_key: String = format!("0x{transaction_id}#{transaction_count}");

            // initializePool has occurred beforehand so there should always be a price
            // maybe just ? instead of returning 1 and bubble up the error if there is one
            let token0_derived_eth_price = store_eth_prices
                .get_at(ord, format!("token:{token0_addr}:dprice:eth"))
                .unwrap_or_default();
            let token1_derived_eth_price = store_eth_prices
                .get_at(ord, format!("token:{token1_addr}:dprice:eth"))
                .unwrap_or_default();

            let bundle_eth_price = store_eth_prices.get_at(ord, "bundle").unwrap_or_default();

            return match event.r#type.unwrap() {
                SwapEvent(swap) => {
                    let amount0 = BigDecimal::try_from(swap.amount_0).unwrap();
                    let amount1 = BigDecimal::try_from(swap.amount_1).unwrap();

                    let mut amount0_abs = amount0.absolute();
                    let mut amount1_abs = amount1.absolute();

                    let amount_total_usd_tracked = utils::get_tracked_amount_usd(
                        &event.token0,
                        &event.token1,
                        &token0_derived_eth_price,
                        &token1_derived_eth_price,
                        &amount0_abs,
                        &amount1_abs,
                        &bundle_eth_price, // get the value from the store_eth_price
                    )
                    .div(BigDecimal::from(2 as i32));

                    tables
                        .create_row("Swap", &event_primary_key)
                        .set("transaction", format!("0x{transaction_id}"))
                        .set("timestamp", event.timestamp)
                        .set("pool", format!("0x{pool_address}"))
                        .set("token0", format!("0x{}", event.token0))
                        .set("token1", format!("0x{}", event.token1))
                        .set("sender", format!("0x{}", swap.sender))
                        .set("recipient", &swap.recipient.into_bytes())
                        .set("origin", format!("0x{}", swap.origin))
                        .set("amount0", &amount0)
                        .set("amount1", &amount1)
                        .set("amountUSD", &amount_total_usd_tracked)
                        .set("sqrtPriceX96", &BigInt::try_from(swap.sqrt_price).unwrap())
                        .set("tick", &BigInt::try_from(swap.tick).unwrap())
                        .set("logIndex", event.log_index);
                }
                MintEvent(mint) => {
                    let amount0 = BigDecimal::try_from(mint.amount_0).unwrap();
                    log::info!("mint amount 0 {}", amount0);
                    let amount1 = BigDecimal::try_from(mint.amount_1).unwrap();

                    let amount_usd: BigDecimal = utils::calculate_amount_usd(
                        &amount0,
                        &amount1,
                        &token0_derived_eth_price,
                        &token1_derived_eth_price,
                        &bundle_eth_price,
                    );

                    tables
                        .create_row("Mint", event_primary_key)
                        .set("transaction", format!("0x{transaction_id}"))
                        .set("timestamp", event.timestamp)
                        .set("pool", format!("0x{pool_address}"))
                        .set("token0", format!("0x{}", event.token0))
                        .set("token1", format!("0x{}", event.token1))
                        .set("owner", &Hex::decode(mint.owner).unwrap())
                        .set("sender", &Hex::decode(mint.sender).unwrap())
                        .set("origin", &Hex::decode(mint.origin).unwrap())
                        .set_bigint("amount", &mint.amount)
                        .set("amount0", amount0)
                        .set("amount1", amount1)
                        .set("amountUSD", amount_usd)
                        .set_bigint("tickLower", &mint.tick_lower)
                        .set_bigint("tickUpper", &mint.tick_upper)
                        .set("logIndex", event.log_index);
                }
                BurnEvent(burn) => {
                    let amount0: BigDecimal = BigDecimal::try_from(burn.amount_0).unwrap();
                    let amount1: BigDecimal = BigDecimal::try_from(burn.amount_1).unwrap();

                    let amount_usd: BigDecimal = utils::calculate_amount_usd(
                        &amount0,
                        &amount1,
                        &token0_derived_eth_price,
                        &token1_derived_eth_price,
                        &bundle_eth_price,
                    );
                    tables
                        .update_row("Burn", &event_primary_key)
                        .set("transaction", format!("0x{transaction_id}"))
                        .set("pool", format!("0x{pool_address}"))
                        .set("token0", format!("0x{}", event.token0))
                        .set("token1", format!("0x{}", event.token1))
                        .set("timestamp", event.timestamp)
                        .set("owner", &Hex::decode(&burn.owner).unwrap())
                        .set("origin", &Hex::decode(&burn.origin).unwrap())
                        .set_bigint("amount", &burn.amount)
                        .set("amount0", amount0)
                        .set("amount1", amount1)
                        .set("amountUSD", amount_usd)
                        .set_bigint("tickLower", &burn.tick_lower)
                        .set_bigint("tickUpper", &burn.tick_upper)
                        .set("logIndex", event.log_index);
                }
            };
        }
    }
}

// --------------------
//  Map Flashes Entities
// --------------------
pub fn flashes_update_pool_fee_entity_change(tables: &mut Tables, flashes: Vec<events::Flash>) {
    // TODO: wut? flash updates would affect `fee_growth_global_0x_128` and `fee_growth_global_1x_128`?
    //  it's the business of TickUpdate, not of Flashes. Don't flashes produce some such updates?
    for flash in flashes {
        tables.update_row("Pool", flash.pool_address.as_str());
        // .set(
        //     "feeGrowthGlobal0X128",
        //     BigInt::from(flash.fee_growth_global_0x_128.unwrap()),
        // )
        // .set(
        //     "feeGrowthGlobal1X128",
        //     BigInt::from(flash.fee_growth_global_1x_128.unwrap()),
        // );
    }
}

// --------------------
//  Map Uniswap Day Data Entities
// --------------------
pub fn uniswap_day_data_create_entity_change(tables: &mut Tables, deltas: &Deltas<DeltaBigInt>) {
    for delta in key::filter_first_segment_eq(deltas, "UniswapDayData") {
        if !delta.new_value.eq(&BigInt::one()) {
            continue; // From 0 to 1 means the creation of a new day
        }

        let day_id = key::last_segment(&delta.key).parse::<i64>().unwrap();
        let day_start_timestamp = (day_id * 86400) as i32;
        create_uniswap_day_data(tables, day_id, day_start_timestamp, &delta);
    }
}

pub fn tx_count_uniswap_day_data_entity_change(tables: &mut Tables, deltas: &Deltas<DeltaBigInt>) {
    for delta in key::filter_first_segment_eq(deltas, "UniswapDayData") {
        let day_id = key::last_segment(&delta.key);

        tables
            .update_row("UniswapDayData", day_id)
            .set("txCount", &delta.new_value);
    }
}

pub fn totals_uniswap_day_data_entity_change(tables: &mut Tables, deltas: &Deltas<DeltaBigDecimal>) {
    for delta in key::filter_first_segment_eq(deltas, "UniswapDayData") {
        let day_id = key::last_segment(&delta.key);

        tables
            .update_row("UniswapDayData", day_id)
            .set("totalValueLockedUSD", &delta.new_value);
    }
}
pub fn volumes_uniswap_day_data_entity_change(tables: &mut Tables, deltas: &Deltas<DeltaBigDecimal>) {
    for delta in key::filter_first_segment_eq(deltas, "UniswapDayData") {
        let day_id = key::segment(&delta.key, 1);

        let name = match key::last_segment(&delta.key) {
            "volumeETH" => "volumeETH", // TODO: validate data
            "volumeUSD" => "volumeUSD", // TODO: validate data
            "feesUSD" => "feesUSD",     // TODO: validate data
            _ => continue,
        };

        // TODO: should this be done on all the updates?
        if delta.operation == store_delta::Operation::Delete {
            // TODO: need to fix the delete operation
            // tables.delete_row(keyer::UNISWAP_DAY_DATA, &day_id).mark_final();
            continue;
        }

        tables
            .update_row(keyer::UNISWAP_DAY_DATA, &day_id)
            .set(name, &delta.new_value);
    }
}

fn create_uniswap_day_data(tables: &mut Tables, day_id: i64, day_start_timestamp: i32, delta: &DeltaBigInt) {
    let bigdecimal0 = BigDecimal::zero();
    let id = day_id.to_string();
    tables
        .update_row("UniswapDayData", &id)
        .set("date", day_start_timestamp)
        .set("volumeETH", &bigdecimal0)
        .set("volumeUSD", &bigdecimal0)
        .set("volumeUSDUntracked", &bigdecimal0) // TODO: NEED TO SET THIS VALUE IN THE SUBSTREAMS
        .set("totalValueLockedUSD", &bigdecimal0)
        .set("feesUSD", &bigdecimal0)
        .set("txCount", &delta.new_value);
}

<<<<<<< HEAD
pub fn pool_day_data_create(tables: &mut Tables, deltas: &Deltas<DeltaBigInt>) {
    for delta in key::filter_first_segment_eq(deltas, "PoolDayData") {
        if delta.new_value.ne(&BigInt::one()) {
=======
// --------------------
//  Map Pool Day Data Entities
// --------------------
pub fn pool_day_data_create_entity_change(tables: &mut Tables, deltas: &Deltas<DeltaBigInt>) {
    for delta in deltas.deltas.iter() {
        log::info!("delta key: {}", delta.key);
        if key::first_segment(&delta.key) != "PoolDayData" || delta.new_value.ne(&BigInt::one()) {
>>>>>>> 9c211ab0
            continue;
        }
        let day_id = key::last_segment(&delta.key).parse::<i64>().unwrap();
        let day_start_timestamp = (day_id * 86400) as i32;
        let pool_address = key::segment(&delta.key, 1);
        let pool_day_data_id = format!("0x{pool_address}-{day_id}");

        create_pool_day_data(tables, &pool_day_data_id, day_start_timestamp, pool_address, &delta);
    }
}
<<<<<<< HEAD
fn create_pool_day_data(
    tables: &mut Tables,
    pool_day_data_id: &String,
    day_start_timestamp: i32,
    pool_addr: &str,
    delta: &DeltaBigInt,
) {
    tables
        .update_row("PoolDayData", pool_day_data_id)
        .set("date", day_start_timestamp)
        .set("pool", format!("0x{}", pool_addr))
        .set("liquidity", BigInt::zero())
        .set("sqrtPrice", BigInt::zero())
        .set("token0Price", BigDecimal::zero())
        .set("token1Price", BigDecimal::zero())
        .set("tick", BigInt::zero())
        .set("feeGrowthGlobal0X128", BigInt::zero())
        .set("feeGrowthGlobal1X128", BigInt::zero())
        .set("totalValueLockedUSD", BigDecimal::zero())
        .set("volumeToken0", BigDecimal::zero())
        .set("volumeToken1", BigDecimal::zero())
        .set("volumeUSD", BigDecimal::zero())
        .set("feesUSD", BigDecimal::zero())
        .set("txCount", &delta.new_value)
        .set("open", BigDecimal::zero())
        .set("high", BigDecimal::zero())
        .set("low", BigDecimal::zero())
        .set("close", BigDecimal::zero());
=======

pub fn tx_count_pool_day_data_entity_change(tables: &mut Tables, deltas: &Deltas<DeltaBigInt>) {
    for delta in key::filter_first_segment_eq(deltas, "PoolDayData") {
        utils::update_tx_count_pool_entity_change(tables, POOL_DAY_DATA, delta);
    }
    for delta in deltas
        .deltas
        .iter()
        .filter(|d| key::first_segment(&d.key) == "PoolDayData")
    {
        utils::update_tx_count_pool_entity_change(tables, POOL_DAY_DATA, delta);
    }
>>>>>>> 9c211ab0
}

pub fn pool_hour_data_create(tables: &mut Tables, deltas: &Deltas<DeltaBigInt>) {
    for delta in key::filter_first_segment_eq(deltas, "PoolHourData") {
        if !delta.new_value.eq(&BigInt::one()) {
            continue;
        }

        let hour_id: i64 = utils::extract_last_item_time_id_as_i64(&delta.key);
        let hours_start_unix = (hour_id * 3600) as i32;
        let pool_address = utils::extract_at_position_pool_address_as_str(&delta.key, 1);

        let pool_hour_data_id = utils::pool_time_data_id(pool_address, hour_id.to_string().as_str()).to_string();

        create_pool_hour_data(tables, &pool_hour_data_id, hours_start_unix, pool_address, &delta);
    }
}
fn create_pool_hour_data(
    tables: &mut Tables,
    pool_day_data_id: &String,
    hours_start_unix: i32,
    pool_addr: &str,
    delta: &DeltaBigInt,
) {
    tables
        .update_row(POOL_HOUR_DATA, pool_day_data_id)
        .set("periodStartUnix", hours_start_unix)
        .set("pool", format!("0x{}", pool_addr))
        .set("liquidity", BigInt::zero())
        .set("sqrtPrice", BigInt::zero())
        .set("token0Price", BigDecimal::zero())
        .set("token1Price", BigDecimal::zero())
        .set("tick", BigInt::zero())
        .set("feeGrowthGlobal0X128", BigInt::zero())
        .set("feeGrowthGlobal1X128", BigInt::zero())
        .set("totalValueLockedUSD", BigDecimal::zero())
        .set("volumeToken0", BigDecimal::zero())
        .set("volumeToken1", BigDecimal::zero())
        .set("volumeUSD", BigDecimal::zero())
        .set("feesUSD", BigDecimal::zero())
        .set("txCount", &delta.new_value)
        .set("open", BigDecimal::zero())
        .set("high", BigDecimal::zero())
        .set("low", BigDecimal::zero())
        .set("close", BigDecimal::zero());
}

pub fn swap_volume_pool_day_data_entity_change(tables: &mut Tables, deltas: &Deltas<DeltaBigDecimal>) {
    for delta in key::filter_first_segment_eq(deltas, "PoolDayData") {
        let day_id = key::segment(&delta.key, 2);
        let pool_address = key::segment(&delta.key, 1);

        if let Some(name) = utils::extract_swap_volume_pool_entity_change_name(&delta.key) {
            // TODO: should this be done on all the updates?
            if delta.operation == store_delta::Operation::Delete {
<<<<<<< HEAD
                tables.delete_row("PoolDayData", &day_id).mark_final();
=======
                // TODO: need to fix the delete operation
                // tables.delete_row(POOL_DAY_DATA, &day_id).mark_final();
>>>>>>> 9c211ab0
                continue;
            }

            tables
                .update_row("PoolDayData", utils::pool_time_data_id(pool_address, &day_id).as_str())
                .set(name, &delta.new_value);
        }
    }
}

pub fn token_prices_pool_day_data_entity_change(tables: &mut Tables, deltas: &Deltas<DeltaBigDecimal>) {
    for delta in deltas.deltas.iter() {
        if !delta.key.starts_with(POOL_DAY_DATA) {
            continue;
        }

        let day_id = key::last_segment(&delta.key);
        let pool_address = key::segment(&delta.key, 1);
        let name = match key::segment(&delta.key, 2) {
            "token0" => "token0Price",
            "token1" => "token1Price",
            _ => continue,
        };

        let old_value = delta.old_value.clone();
        let new_value = delta.new_value.clone();
        let mut low = BigDecimal::zero();
        let mut high = BigDecimal::zero();
        //TODO: these are not properly set in the subgraph so we
        // let mut open = BigDecimal::zero();
        // let mut close = BigDecimal::zero();

        if new_value.gt(&old_value) {
            high = new_value.clone();
        }

        if new_value.lt(&old_value) {
            low = new_value.clone();
        }

        tables
            .update_row(POOL_DAY_DATA, utils::pool_time_data_id(pool_address, &day_id).as_str())
            .set(name, &delta.new_value);

        if !high.eq(&BigDecimal::zero()) {
            tables
                .update_row(POOL_DAY_DATA, utils::pool_time_data_id(pool_address, &day_id).as_str())
                .set("high", high);
        }

        if !low.eq(&BigDecimal::zero()) {
            tables
                .update_row(POOL_DAY_DATA, utils::pool_time_data_id(pool_address, &day_id).as_str())
                .set("low", low);
        }
    }
}

pub fn fee_growth_global_x128_pool_day_data_entity_change(tables: &mut Tables, deltas: &Deltas<DeltaBigInt>) {
    for delta in key::filter_first_segment_eq(deltas, "PoolDayData") {
        utils::update_fee_growth_global_x128_pool(tables, "PoolDayData", delta);
    }
}

pub fn total_value_locked_usd_pool_day_data_entity_change(tables: &mut Tables, deltas: &Deltas<DeltaBigDecimal>) {
    for delta in key::filter_first_segment_eq(deltas, "PoolDayData") {
        utils::update_total_value_locked_usd_pool(tables, "PoolDayData", delta);
    }
}

// --------------------
//  Map Pool Hour Data Entities
// --------------------

pub fn tx_count_pool_data(tables: &mut Tables, deltas: &Deltas<DeltaBigInt>) {
    for delta in key::filter_first_segment_eq(deltas, "PoolDayData") {
        update_tx_count_pool(tables, "PoolDayData", delta);
    }
    for delta in key::filter_first_segment_eq(deltas, "PoolHourData") {
        update_tx_count_pool(tables, "PoolHourData", delta);
    }
}
fn update_tx_count_pool(tables: &mut Tables, table_name: &str, delta: &DeltaBigInt) {
    let time_id = key::last_segment(&delta.key);
    let pool_address = key::segment(&delta.key, 1);

    tables
        .update_row(table_name, format!("0x{pool_address}-{time_id}"))
        .set("txCount", &delta.new_value);
}

pub fn liquidities_pool_data(tables: &mut Tables, deltas: &Deltas<DeltaBigInt>) {
    for delta in key::filter_first_segment_eq(deltas, "PoolDayData") {
        update_liquidities_pool(tables, "PoolDayData", delta);
    }
    for delta in key::filter_first_segment_eq(deltas, "PoolHourData") {
        update_liquidities_pool(tables, "PoolHourData", delta);
    }
}
fn update_liquidities_pool(tables: &mut Tables, table_name: &str, delta: &DeltaBigInt) {
    let time_id = key::last_segment(&delta.key);
    let pool_address = key::segment(&delta.key, 1);

    tables
        .update_row(table_name, format!("0x{pool_address}-{time_id}"))
        .set("liquidity", &delta.new_value);
}

pub fn sqrt_price_and_tick_pool_data(tables: &mut Tables, deltas: &Deltas<DeltaProto<events::PoolSqrtPrice>>) {
    for delta in key::filter_first_segment_eq(deltas, "PoolHourData") {
        update_sqrt_price_and_tick_pool(tables, "PoolHourData", delta);
    }
    for delta in key::filter_first_segment_eq(deltas, "PoolDayData") {
        update_sqrt_price_and_tick_pool(tables, "PoolDayData", delta);
    }
}
fn update_sqrt_price_and_tick_pool(tables: &mut Tables, table_name: &str, delta: &DeltaProto<events::PoolSqrtPrice>) {
    let time_id = key::last_segment(&delta.key);
    let pool_address = key::segment(&delta.key, 1);

    let sqrt_price = BigInt::try_from(&delta.new_value.sqrt_price).unwrap();
    let tick = BigInt::try_from(&delta.new_value.tick).unwrap();

    tables
        .update_row(table_name, format!("0x{pool_address}-{time_id}"))
        .set("sqrtPrice", sqrt_price)
        .set("tick", tick);
}

pub fn swap_volume_pool_hour_data(tables: &mut Tables, deltas: &Deltas<DeltaBigDecimal>) {
    for delta in deltas.deltas.iter() {
        if !delta.key.starts_with(POOL_HOUR_DATA) {
            continue;
        }

        let hour_id = utils::extract_at_position_time_id_as_i64(&delta.key, 2).to_string();
        let pool_address = utils::extract_at_position_pool_address_as_str(&delta.key, 1);

        if let Some(name) = utils::extract_swap_volume_pool_entity_change_name(&delta.key) {
            // TODO: should this be done on all update operations
            if delta.operation == store_delta::Operation::Delete {
                // TODO: need to fix the delete operation
                // tables.delete_row(POOL_HOUR_DATA, &hour_id).mark_final();
                continue;
            }

            tables
                .update_row(
                    POOL_HOUR_DATA,
                    utils::pool_time_data_id(pool_address, &hour_id).as_str(),
                )
                .set(name, &delta.new_value);
        }
    }
}

pub fn token_prices_pool_hour_data(tables: &mut Tables, deltas: &Deltas<DeltaBigDecimal>) {
    for delta in deltas.deltas.iter() {
        if !delta.key.starts_with(keyer::POOL_HOUR_DATA) {
            continue;
        }

        let hour_id = key::last_segment(&delta.key);
        let pool_address = key::segment(&delta.key, 1);
        let name = match key::segment(&delta.key, 2) {
            "token0" => "token0Price",
            "token1" => "token1Price",
            _ => continue,
        };

        let old_value = delta.old_value.clone();
        let new_value = delta.new_value.clone();
        let mut low = BigDecimal::zero();
        let mut high = BigDecimal::zero();
        //TODO: these are not properly set in the subgraph so we
        // let mut open = BigDecimal::zero();
        // let mut close = BigDecimal::zero();

        if new_value.gt(&old_value) {
            high = new_value.clone();
        }

        if new_value.lt(&old_value) {
            low = new_value.clone();
        }

        let pool_hour_id = utils::pool_time_data_id(pool_address, &hour_id);

        tables
            .update_row(POOL_HOUR_DATA, &pool_hour_id)
            .set(name, &delta.new_value);

        if !high.eq(&BigDecimal::zero()) {
            tables.update_row(POOL_HOUR_DATA, &pool_hour_id).set("high", high);
        }

        if !low.eq(&BigDecimal::zero()) {
            tables.update_row(POOL_HOUR_DATA, &pool_hour_id).set("low", low);
        }
    }
}

pub fn fee_growth_global_x128_pool_hour_data(tables: &mut Tables, deltas: &Deltas<DeltaBigInt>) {
    for delta in deltas.deltas.iter() {
        if !delta.key.starts_with(POOL_HOUR_DATA) {
            continue;
        }

        utils::update_fee_growth_global_x128_pool(tables, POOL_HOUR_DATA, delta);
    }
}

pub fn total_value_locked_usd_pool_hour_data(tables: &mut Tables, deltas: &Deltas<DeltaBigDecimal>) {
    for delta in deltas.deltas.iter() {
        if !delta.key.starts_with(POOL_HOUR_DATA) {
            continue;
        }

        utils::update_total_value_locked_usd_pool(tables, POOL_HOUR_DATA, delta);
    }
}

// --------------------
//  Map Token Day Data Entities
// --------------------
pub fn token_day_data_create_entity_change(tables: &mut Tables, deltas: &Deltas<DeltaBigInt>) {
    for delta in deltas.deltas.iter() {
        if !delta.key.starts_with(TOKEN_DAY_DATA) {
            continue;
        }

        if !delta.new_value.eq(&BigInt::one()) {
            continue;
        }

        let day_id = utils::extract_last_item_time_id_as_i64(&delta.key);
        let day_start_timestamp = (day_id * 86400) as i32;
        let token_address = utils::extract_at_position_token_address_as_str(&delta.key, 1);

        let token_day_data_id = utils::token_time_data_id(token_address, &day_id.to_string()).to_string();

        create_token_day_data(tables, &token_day_data_id, day_start_timestamp, token_address);
    }
}

pub fn swap_volume_token_day_data_entity_change(tables: &mut Tables, deltas: &Deltas<DeltaBigDecimal>) {
    for delta in deltas.deltas.iter() {
        if !delta.key.starts_with(TOKEN_DAY_DATA) {
            continue;
        }

        let day_id = utils::extract_at_position_time_id_as_i64(&delta.key, 2).to_string();
        let token_address = utils::extract_at_position_token_address_as_str(&delta.key, 1);

        //TODO: need to add the :volume key
        if let Some(name) = utils::extract_swap_volume_token_entity_change_name(&delta.key) {
            if delta.operation == store_delta::Operation::Delete {
                // TODO: need to fix the delete operation
                // tables.delete_row(TOKEN_DAY_DATA, &day_id).mark_final();
                continue;
            }

            tables
                .update_row(
                    TOKEN_DAY_DATA,
                    utils::token_time_data_id(token_address, &day_id).as_str(),
                )
                .set(name, &delta.new_value);
        }
    }
}

pub fn total_value_locked_usd_token_day_data_entity_change(tables: &mut Tables, deltas: &Deltas<DeltaBigDecimal>) {
    for delta in deltas.deltas.iter() {
        if !delta.key.starts_with(TOKEN_DAY_DATA) {
            continue;
        }

        utils::update_total_value_locked_usd_token(tables, TOKEN_DAY_DATA, delta);
    }
}

pub fn total_value_locked_token_day_data_entity_change(tables: &mut Tables, deltas: &Deltas<DeltaBigDecimal>) {
    for delta in deltas.deltas.iter() {
        if !delta.key.starts_with(TOKEN_DAY_DATA) {
            continue;
        }

        utils::update_total_value_locked_token(tables, TOKEN_DAY_DATA, delta);
    }
}

pub fn token_prices_token_day_data_entity_change(tables: &mut Tables, deltas: &Deltas<DeltaBigDecimal>) {
    for delta in deltas.deltas.iter() {
        if !delta.key.starts_with(TOKEN_DAY_DATA) {
            continue;
        }

        utils::update_token_prices_token(tables, TOKEN_DAY_DATA, delta);
    }
}

fn create_token_day_data(tables: &mut Tables, token_day_data_id: &String, day_start_timestamp: i32, token_addr: &str) {
    tables
        .update_row(TOKEN_DAY_DATA, token_day_data_id)
        .set("date", day_start_timestamp)
        .set("token", format!("0x{}", token_addr.to_string()))
        .set("volume", BigDecimal::zero())
        .set("volumeUSD", BigDecimal::zero())
        .set("volumeUSDUntracked", BigDecimal::zero()) // TODO: NEED TO SET THIS VALUE IN THE SUBSTREAMS
        .set("totalValueLocked", BigDecimal::zero())
        .set("totalValueLockedUSD", BigDecimal::zero())
        .set("priceUSD", BigDecimal::zero())
        .set("feesUSD", BigDecimal::zero())
        .set("open", BigDecimal::zero())
        .set("high", BigDecimal::zero())
        .set("low", BigDecimal::zero())
        .set("close", BigDecimal::zero());
}

// --------------------
//  Map Token Hour Data Entities
// --------------------
pub fn token_hour_data_create_entity_change(tables: &mut Tables, deltas: &Deltas<DeltaBigInt>) {
    for delta in deltas.deltas.iter() {
        if !delta.key.starts_with(TOKEN_HOUR_DATA) {
            continue;
        }

        if !delta.new_value.eq(&BigInt::one()) {
            continue;
        }

        let hour_id = utils::extract_last_item_time_id_as_i64(&delta.key);
        let hour_start_timestamp = (hour_id * 3600) as i32;
        let token_address = utils::extract_at_position_token_address_as_str(&delta.key, 1);

        let token_day_data_id = utils::token_time_data_id(token_address, &hour_id.to_string()).to_string();

        create_token_hour_data(tables, &token_day_data_id, hour_start_timestamp, token_address);
    }
}

pub fn swap_volume_token_hour_data_entity_change(tables: &mut Tables, deltas: &Deltas<DeltaBigDecimal>) {
    for delta in deltas.deltas.iter() {
        if !delta.key.starts_with(TOKEN_HOUR_DATA) {
            continue;
        }

        let hour_id = utils::extract_at_position_time_id_as_i64(&delta.key, 2).to_string();
        let token_address = utils::extract_at_position_token_address_as_str(&delta.key, 1);

        if let Some(name) = utils::extract_swap_volume_token_entity_change_name(&delta.key) {
            if delta.operation == store_delta::Operation::Delete {
                // TODO: need to fix the delete operation
                // tables.delete_row(TOKEN_HOUR_DATA, &hour_id).mark_final();
                continue;
            }

            tables
                .update_row(
                    TOKEN_HOUR_DATA,
                    utils::token_time_data_id(token_address, &hour_id).as_str(),
                )
                .set(name, &delta.new_value);
        }
    }
}

pub fn total_value_locked_usd_token_hour_data_entity_change(tables: &mut Tables, deltas: &Deltas<DeltaBigDecimal>) {
    for delta in key::filter_first_segment_eq(deltas, "TokenHourData") {
        utils::update_total_value_locked_usd_token(tables, "TokenHourData", delta);
    }
}

pub fn total_value_locked_token_hour_data_entity_change(tables: &mut Tables, deltas: &Deltas<DeltaBigDecimal>) {
    for delta in key::filter_first_segment_eq(deltas, "TokenHourData") {
        let hour_id = key::last_segment(&delta.key);
        let token_address = key::segment(&delta.key, 1);

        tables
            .update_row(
                "TokenHourData",
                utils::token_time_data_id(token_address, &hour_id).as_str(),
            )
            .set("totalValueLocked", &delta.new_value);
    }
}

pub fn token_prices_token_hour_data_entity_change(tables: &mut Tables, deltas: &Deltas<DeltaBigDecimal>) {
    for delta in deltas.deltas.iter() {
        if !delta.key.starts_with(TOKEN_HOUR_DATA) {
            continue;
        }

        utils::update_token_prices_token(tables, TOKEN_HOUR_DATA, delta);
    }
}

fn create_token_hour_data(tables: &mut Tables, token_hour_data_id: &String, hours_start_unix: i32, token_addr: &str) {
    tables
        .update_row(TOKEN_HOUR_DATA, token_hour_data_id)
        .set("periodStartUnix", hours_start_unix)
        .set("token", format!("0x{}", token_addr.to_string()))
        .set("volume", BigDecimal::zero())
        .set("volumeUSD", BigDecimal::zero())
        .set("volumeUSDUntracked", BigDecimal::zero()) // TODO: NEED TO SET THIS VALUE IN THE SUBSTREAMS
        .set("totalValueLocked", BigDecimal::zero())
        .set("totalValueLockedUSD", BigDecimal::zero())
        .set("priceUSD", BigDecimal::zero())
        .set("feesUSD", BigDecimal::zero())
        .set("open", BigDecimal::zero())
        .set("high", BigDecimal::zero())
        .set("low", BigDecimal::zero())
        .set("close", BigDecimal::zero());
}<|MERGE_RESOLUTION|>--- conflicted
+++ resolved
@@ -981,19 +981,10 @@
         .set("txCount", &delta.new_value);
 }
 
-<<<<<<< HEAD
 pub fn pool_day_data_create(tables: &mut Tables, deltas: &Deltas<DeltaBigInt>) {
     for delta in key::filter_first_segment_eq(deltas, "PoolDayData") {
+        log::info!("delta key: {}", delta.key);
         if delta.new_value.ne(&BigInt::one()) {
-=======
-// --------------------
-//  Map Pool Day Data Entities
-// --------------------
-pub fn pool_day_data_create_entity_change(tables: &mut Tables, deltas: &Deltas<DeltaBigInt>) {
-    for delta in deltas.deltas.iter() {
-        log::info!("delta key: {}", delta.key);
-        if key::first_segment(&delta.key) != "PoolDayData" || delta.new_value.ne(&BigInt::one()) {
->>>>>>> 9c211ab0
             continue;
         }
         let day_id = key::last_segment(&delta.key).parse::<i64>().unwrap();
@@ -1004,7 +995,6 @@
         create_pool_day_data(tables, &pool_day_data_id, day_start_timestamp, pool_address, &delta);
     }
 }
-<<<<<<< HEAD
 fn create_pool_day_data(
     tables: &mut Tables,
     pool_day_data_id: &String,
@@ -1033,20 +1023,6 @@
         .set("high", BigDecimal::zero())
         .set("low", BigDecimal::zero())
         .set("close", BigDecimal::zero());
-=======
-
-pub fn tx_count_pool_day_data_entity_change(tables: &mut Tables, deltas: &Deltas<DeltaBigInt>) {
-    for delta in key::filter_first_segment_eq(deltas, "PoolDayData") {
-        utils::update_tx_count_pool_entity_change(tables, POOL_DAY_DATA, delta);
-    }
-    for delta in deltas
-        .deltas
-        .iter()
-        .filter(|d| key::first_segment(&d.key) == "PoolDayData")
-    {
-        utils::update_tx_count_pool_entity_change(tables, POOL_DAY_DATA, delta);
-    }
->>>>>>> 9c211ab0
 }
 
 pub fn pool_hour_data_create(tables: &mut Tables, deltas: &Deltas<DeltaBigInt>) {
@@ -1102,12 +1078,8 @@
         if let Some(name) = utils::extract_swap_volume_pool_entity_change_name(&delta.key) {
             // TODO: should this be done on all the updates?
             if delta.operation == store_delta::Operation::Delete {
-<<<<<<< HEAD
-                tables.delete_row("PoolDayData", &day_id).mark_final();
-=======
                 // TODO: need to fix the delete operation
-                // tables.delete_row(POOL_DAY_DATA, &day_id).mark_final();
->>>>>>> 9c211ab0
+                // tables.delete_row("PoolDayData", &day_id).mark_final();
                 continue;
             }
 
