extern crate core;

pub mod abi;
mod ast;
mod db;
mod eth;
mod filtering;
mod keyer;
mod math;
mod pb;
mod price;
mod rpc;
<<<<<<< HEAD
mod storage;
mod tables;
=======
mod slotlayout;
mod storage;
>>>>>>> 66154084
mod utils;

use crate::abi::pool::events::Swap;
use crate::ethpb::v2::{Block, StorageChange};
use crate::pb::uniswap;
use crate::pb::uniswap::events::pool_event::Type;
use crate::pb::uniswap::events::pool_event::Type::{
    Burn as BurnEvent, Mint as MintEvent, Swap as SwapEvent,
};
<<<<<<< HEAD
use crate::pb::uniswap::tick::Origin::{Burn, Mint};
use crate::pb::uniswap::tick::Type::{Lower, Upper};
use crate::pb::uniswap::{
    Erc20Token, Erc20Tokens, FeeGrowthUpdates, Pool, PoolEvent, PoolEvents, PoolLiquidities,
    PoolLiquidity, PoolSqrtPrice, PoolSqrtPrices, Pools, Tick, Ticks,
};
use crate::price::WHITELIST_TOKENS;
use crate::tables::Tables;
use crate::uniswap::position::PositionType;
use crate::uniswap::position::PositionType::{
=======
use crate::pb::uniswap::events::tick_created::Origin as TickOrigin;
use crate::pb::uniswap::events::tick_created::Type as TickType; //::{Lower, Upper};
use crate::pb::uniswap::{events, Events, SnapshotPosition, SnapshotPositions};
use crate::pb::uniswap::{Erc20Token, Erc20Tokens, Pool, Pools};
use crate::price::WHITELIST_TOKENS;
use crate::uniswap::events::position::PositionType;
use crate::uniswap::events::position::PositionType::{
>>>>>>> 66154084
    Collect, DecreaseLiquidity, IncreaseLiquidity, Transfer,
};
use crate::utils::{NON_FUNGIBLE_POSITION_MANAGER, UNISWAP_V3_FACTORY};
use std::collections::HashMap;
use std::ops::{Add, Div, Mul, Sub};
use substreams::errors::Error;
use substreams::hex;
use substreams::pb::substreams::Clock;
use substreams::prelude::*;
use substreams::scalar::{BigDecimal, BigInt};
use substreams::store;
use substreams::store::{
    DeltaArray, DeltaBigDecimal, DeltaBigInt, DeltaProto, StoreAddBigDecimal, StoreAddBigInt,
    StoreAppend, StoreGetBigDecimal, StoreGetBigInt, StoreGetProto, StoreGetRaw,
    StoreSetBigDecimal, StoreSetBigInt, StoreSetProto,
};
use substreams::{log, Hex};
use substreams_entity_change::pb::entity::EntityChanges;
use substreams_ethereum::{pb::eth as ethpb, Event as EventTrait};

#[substreams::handlers::map]
pub fn map_pools_created(block: Block) -> Result<Pools, Error> {
    use abi::factory::events::PoolCreated;

    Ok(Pools {
        pools: block
            .events::<PoolCreated>(&[&UNISWAP_V3_FACTORY])
            .filter_map(|(event, log)| {
                log::info!("pool addr: {}", Hex(&event.pool));

                let token0_address = Hex(&event.token0).to_string();
                let token1_address = Hex(&event.token1).to_string();

                //todo: question regarding the ignore_pool line. In the
                // uniswap-v3 subgraph, they seem to bail out when they
                // match the addr, should we do the same ?
                Some(Pool {
                    address: Hex(&log.data()[44..64]).to_string(),
                    transaction_id: Hex(&log.receipt.transaction.hash).to_string(),
                    created_at_block_number: block.number,
                    created_at_timestamp: block.timestamp_seconds(),
                    fee_tier: Some(event.fee.into()),
                    tick_spacing: event.tick_spacing.into(),
                    log_ordinal: log.ordinal(),
                    ignore_pool: event.pool == hex!("8fe8d9bb8eeba3ed688069c3d6b556c9ca258248"),
                    token0: Some(match rpc::create_uniswap_token(&token0_address) {
                        Some(mut token) => {
                            token.total_supply = rpc::token_total_supply_call(&token0_address)
                                .unwrap_or(BigInt::zero())
                                .to_string();
                            token
                        }
                        None => {
                            // We were unable to create the uniswap token, so we discard this event entirely
                            return None;
                        }
                    }),
                    token1: Some(match rpc::create_uniswap_token(&token1_address) {
                        Some(mut token) => {
                            token.total_supply = rpc::token_total_supply_call(&token1_address)
                                .unwrap_or(BigInt::zero())
                                .to_string();
                            token
                        }
                        None => {
                            // We were unable to create the uniswap token, so we discard this event entirely
                            return None;
                        }
                    }),
                    ..Default::default()
                })
            })
            .collect(),
    })
}

#[substreams::handlers::store]
pub fn store_pools(pools: Pools, store: StoreSetProto<Pool>) {
    for pool in pools.pools {
        store.set_many(
            pool.log_ordinal,
            &vec![
                keyer::pool_key(&pool.address),
                keyer::pool_token_index_key(
                    &pool.token0_ref().address(),
                    &pool.token1_ref().address(),
                    pool.fee_tier.as_ref().unwrap().into(),
                ),
            ],
            &pool,
        );
    }
}

#[substreams::handlers::store]
pub fn store_tokens(pools: Pools, store: StoreAddInt64) {
    for pool in pools.pools {
        store.add(
            pool.log_ordinal,
            keyer::token_key(&pool.token0_ref().address()),
            1,
        );
        store.add(
            pool.log_ordinal,
            keyer::token_key(&pool.token1_ref().address()),
            1,
        );
    }
}

#[substreams::handlers::store]
pub fn store_pool_count(pools: Pools, store: StoreAddBigInt) {
    for pool in pools.pools {
        store.add(
            pool.log_ordinal,
            keyer::factory_pool_count_key(),
            &BigInt::one(),
        )
    }
}

#[substreams::handlers::map]
pub fn map_tokens_whitelist_pools(pools: Pools) -> Result<Erc20Tokens, Error> {
    let mut tokens = vec![];

    for pool in pools.pools {
        let mut token0 = pool.token0();
        let mut token1 = pool.token1();

        let token0_whitelisted = WHITELIST_TOKENS.contains(&token0.address.as_str());
        let token1_whitelisted = WHITELIST_TOKENS.contains(&token1.address.as_str());

        if token0_whitelisted {
            log::info!("adding pool: {} to token: {}", pool.address, token1.address);
            token1.whitelist_pools.push(pool.address.to_string());
            tokens.push(token1);
        }

        if token1_whitelisted {
            log::info!("adding pool: {} to token: {}", pool.address, token0.address);
            token0.whitelist_pools.push(pool.address.to_string());
            tokens.push(token0);
        }
    }

    Ok(Erc20Tokens { tokens })
}

#[substreams::handlers::store]
pub fn store_tokens_whitelist_pools(tokens: Erc20Tokens, output_append: StoreAppend<String>) {
    for token in tokens.tokens {
        output_append.append_all(
            1,
            keyer::token_pool_whitelist(&token.address),
            token.whitelist_pools,
        );
    }
}

#[substreams::handlers::map]
pub fn map_extract_data_types(
    block: Block,
    pools_store: StoreGetProto<Pool>,
) -> Result<Events, Error> {
    let mut events = Events::default();

    let mut pool_sqrt_prices: Vec<events::PoolSqrtPrice> = vec![];
    let mut pool_liquidities: Vec<events::PoolLiquidity> = vec![];
    let mut fee_growth_global_updates: Vec<events::FeeGrowthGlobal> = vec![];
    let mut pool_events: Vec<events::PoolEvent> = vec![];
    let mut transactions: Vec<events::Transaction> = vec![];
    let mut positions: Vec<events::Position> = vec![];
    let mut flashes: Vec<events::Flash> = vec![];

    let timestamp = block.timestamp_seconds();

    for trx in block.transactions() {
        for call in trx.calls.iter() {
            let _call_index = call.index;
            if call.state_reverted {
                continue;
            }

            for log in call.logs.iter() {
                let pool_address = &Hex(log.clone().address).to_string();
                let pool_key = &keyer::pool_key(&pool_address);
                let transactions_id = Hex(&trx.hash).to_string();

                match pools_store.get_last(pool_key) {
                    Some(pool) => {
                        filtering::extract_pool_sqrt_prices(
                            &mut pool_sqrt_prices,
                            log,
                            pool_address,
                        );

                        filtering::extract_pool_liquidities(
                            &mut pool_liquidities,
                            log,
                            &call.storage_changes,
                            &pool,
                        );
<<<<<<< HEAD
                        // PoolLiquidities

                        // FeeGrowthUpdate
                        filtering::extract_fee_growth_update(
                            &mut fee_growth_updates,
=======

                        filtering::extract_fee_growth_update(
                            &mut fee_growth_global_updates,
>>>>>>> 66154084
                            log,
                            &call.storage_changes,
                            &pool,
                        );

<<<<<<< HEAD
                        // TokenEvents
=======
>>>>>>> 66154084
                        filtering::extract_pool_events(
                            &mut pool_events,
                            &transactions_id,
                            &Hex(&trx.from).to_string(),
                            log,
                            &pool,
                            timestamp,
                            block.number,
                            &call.storage_changes,
                        );

                        filtering::extract_transactions(
                            &mut transactions,
                            log,
                            &trx,
                            timestamp,
                            block.number,
                        );

                        filtering::extract_flashes(&mut flashes, &log, &pools_store, pool_key);
                    }
                    _ => (), // do nothing
                }

                //todo: pools_store needed to check if the pool exists in the store
                // by checking the index:token1:token2 instead of the address...
                // could this be done smarter and checked with the log_address ?

                // Positions
                filtering::extract_positions(
                    &mut positions,
                    log,
                    &transactions_id,
                    &pools_store,
                    timestamp,
                    block.number,
                );
                // Positions
            }
        }
    }

    // sorting those vecs because we took the Logs from within Calls, possibly breaking the
    // ordering
<<<<<<< HEAD
    pool_sqrt_prices
        .pool_sqrt_prices
        .sort_by(|x, y| x.ordinal.cmp(&y.ordinal));
    events.pool_sqrt_prices = Some(pool_sqrt_prices);

    pool_liquidities
        .pool_liquidities
        .sort_by(|x, y| x.log_ordinal.cmp(&y.log_ordinal));
    events.pool_liquidities = Some(pool_liquidities);

    fee_growth_updates
        .fee_growth_global
        .sort_by(|x, y| x.ordinal.cmp(&y.ordinal));
    fee_growth_updates
        .fee_growth_inside
        .sort_by(|x, y| x.ordinal.cmp(&y.ordinal));
    fee_growth_updates
        .fee_growth_outside
        .sort_by(|x, y| x.ordinal.cmp(&y.ordinal));
    events.fee_growth_updates = Some(fee_growth_updates);

    pool_events
        .events
        .sort_by(|x, y| x.log_ordinal.cmp(&y.log_ordinal));
    events.events = Some(pool_events);

    transactions
        .transactions
        .sort_by(|x, y| x.log_ordinal.cmp(&y.log_ordinal));
    events.transactions = Some(transactions);

    positions
        .positions
        .sort_by(|x, y| x.log_ordinal.cmp(&y.log_ordinal));
    events.positions = Some(positions);

    flashes
        .flashes
        .sort_by(|x, y| x.log_ordinal.cmp(&y.log_ordinal));
    events.flashes = Some(flashes);
=======
    pool_sqrt_prices.sort_by(|x, y| x.ordinal.cmp(&y.ordinal));
    events.pool_sqrt_prices = pool_sqrt_prices;

    pool_liquidities.sort_by(|x, y| x.log_ordinal.cmp(&y.log_ordinal));
    events.pool_liquidities = pool_liquidities;

    fee_growth_global_updates.sort_by(|x, y| x.ordinal.cmp(&y.ordinal));
    events.fee_growth_global_updates = fee_growth_global_updates;

    pool_events.sort_by(|x, y| x.log_ordinal.cmp(&y.log_ordinal));
    events.pool_events = pool_events;

    transactions.sort_by(|x, y| x.log_ordinal.cmp(&y.log_ordinal));
    events.transactions = transactions;

    positions.sort_by(|x, y| x.log_ordinal.cmp(&y.log_ordinal));
    events.positions = positions;

    flashes.sort_by(|x, y| x.log_ordinal.cmp(&y.log_ordinal));
    events.flashes = flashes;
>>>>>>> 66154084

    Ok(events)
}

#[substreams::handlers::store]
pub fn store_pool_sqrt_price(events: Events, store: StoreSetProto<events::PoolSqrtPrice>) {
    for sqrt_price in events.pool_sqrt_prices {
        store.set(
            sqrt_price.ordinal,
            keyer::pool_sqrt_price_key(&sqrt_price.pool_address),
            &sqrt_price,
        )
    }
}

#[substreams::handlers::store]
pub fn store_prices(events: Events, pools_store: StoreGetProto<Pool>, store: StoreSetBigDecimal) {
    for sqrt_price_update in events.pool_sqrt_prices {
        match pools_store.get_last(keyer::pool_key(&sqrt_price_update.pool_address)) {
            None => {
                log::info!("skipping pool {}", &sqrt_price_update.pool_address,);
                continue;
            }
            Some(pool) => {
                let token0 = pool.token0.as_ref().unwrap();
                let token1 = pool.token1.as_ref().unwrap();
                log::debug!(
                    "pool addr: {}, pool trx_id: {}, token 0 addr: {}, token 1 addr: {}",
                    pool.address,
                    pool.transaction_id,
                    token0.address,
                    token1.address
                );

                let sqrt_price = BigDecimal::from(sqrt_price_update.sqrt_price.unwrap());
                log::debug!("sqrtPrice: {}", sqrt_price.to_string());

                let tokens_price: (BigDecimal, BigDecimal) =
                    price::sqrt_price_x96_to_token_prices(sqrt_price, &token0, &token1);
                log::debug!("token prices: {} {}", tokens_price.0, tokens_price.1);

                store.set_many(
                    sqrt_price_update.ordinal,
                    &vec![
                        keyer::prices_pool_token_key(
                            &pool.address,
                            &token0.address,
                            "token0".to_string(),
                        ),
                        keyer::prices_token_pair(
                            &pool.token0.as_ref().unwrap().address,
                            &pool.token1.as_ref().unwrap().address,
                        ),
                    ],
                    &tokens_price.0,
                );

                store.set_many(
                    sqrt_price_update.ordinal,
                    &vec![
                        keyer::prices_pool_token_key(
                            &pool.address,
                            &token1.address,
                            "token1".to_string(),
                        ),
                        keyer::prices_token_pair(
                            &pool.token1.as_ref().unwrap().address,
                            &pool.token0.as_ref().unwrap().address,
                        ),
                    ],
                    &tokens_price.1,
                );
            }
        }
    }
}

#[substreams::handlers::store]
pub fn store_pool_liquidities(events: Events, store: StoreSetBigInt) {
    for pool_liquidity in events.pool_liquidities {
        let big_int: BigInt = pool_liquidity.liquidity.unwrap().into();
        store.set(
            0,
            keyer::pool_liquidity(&pool_liquidity.pool_address),
            &big_int,
        )
    }
}

#[substreams::handlers::store]
pub fn store_totals(
    clock: Clock,
    store_eth_prices: StoreGetBigDecimal,
    total_value_locked_deltas: Deltas<DeltaBigDecimal>,
    store: StoreAddBigDecimal,
) {
    let timestamp_seconds = clock.timestamp.unwrap().seconds;
    let day_id: i64 = timestamp_seconds / 86400;
    store.delete_prefix(0, &format!("uniswap_day_data:{}:", day_id - 1));

    let mut pool_total_value_locked_eth_new_value: BigDecimal = BigDecimal::zero();
    for delta in total_value_locked_deltas.deltas {
        log::info!("delta key {:?}", delta.key);
        if !delta.key.starts_with("factory:") {
            continue;
        }
        match delta.key.as_str().split(":").last().unwrap() {
            "eth" => {
                let pool_total_value_locked_eth_old_value = delta.old_value;
                pool_total_value_locked_eth_new_value = delta.new_value;

                let pool_total_value_locked_eth_diff: BigDecimal =
                    pool_total_value_locked_eth_new_value
                        .clone()
                        .sub(pool_total_value_locked_eth_old_value.clone());

                log::info!(
                    "total value locked eth old: {}",
                    pool_total_value_locked_eth_old_value
                );
                log::info!(
                    "total value locked eth new: {}",
                    pool_total_value_locked_eth_new_value
                );
                log::info!("diff: {}", pool_total_value_locked_eth_diff);

                store.add(
                    delta.ordinal,
                    keyer::factory_total_value_locked_eth(),
                    &pool_total_value_locked_eth_diff,
                )
            }
            "usd" => {
                let bundle_eth_price: BigDecimal =
                    match store_eth_prices.get_at(delta.ordinal, "bundle") {
                        None => continue, // FIXME(abourget): should we return zero?
                        Some(price) => price,
                    };
                log::debug!("eth_price_usd: {}", bundle_eth_price);

                let total_value_locked_usd: BigDecimal = pool_total_value_locked_eth_new_value
                    .clone()
                    .mul(bundle_eth_price);

                log::info!("total value locked usd {}", total_value_locked_usd);

                // here we have to do a hackish way to set the value, to not have to
                // create a new store which would do the same but that would set the
                // value instead of summing it, what we do is calculate the difference
                // and simply add/sub the difference and that mimics the same as setting
                // the value
                let total_value_locked_usd_old_value: BigDecimal = delta.old_value;
                let diff: BigDecimal = total_value_locked_usd
                    .clone()
                    .sub(total_value_locked_usd_old_value.clone());

                log::info!(
                    "total value locked usd old {}",
                    total_value_locked_usd_old_value
                );
                log::info!("diff {}", diff);

                store.add(
                    delta.ordinal,
                    keyer::factory_total_value_locked_usd(),
                    &diff,
                );
                store.add(
                    delta.ordinal,
                    keyer::uniswap_total_value_locked_usd(day_id.to_string()),
                    &total_value_locked_usd,
                )
            }
            _ => continue,
        }
    }
}

#[substreams::handlers::store]
pub fn store_total_tx_counts(clock: Clock, events: Events, output: StoreAddBigInt) {
    let timestamp_seconds = clock.timestamp.unwrap().seconds;
    let day_id: i64 = timestamp_seconds / 86400;
    output.delete_prefix(0, &format!("uniswap_day_data:{}:", day_id - 1));

    for event in events.pool_events {
        let keys: Vec<String> = vec![
            keyer::pool_total_tx_count(&event.pool_address),
            keyer::token_total_tx_count(&event.token0),
            keyer::token_total_tx_count(&event.token1),
            keyer::factory_total_tx_count(),
            keyer::uniswap_data_data_tx_count(day_id.to_string()),
            // here if the id is 1, we will need to send a create
        ];
        output.add_many(event.log_ordinal, &keys, &BigInt::from(1 as i32));
    }
}

#[substreams::handlers::store]
pub fn store_swaps_volume(
    clock: Clock,
    events: Events,
    store_pool: StoreGetProto<Pool>,
    store_total_tx_counts: StoreGetBigInt,
    store_eth_prices: StoreGetBigDecimal,
    output: StoreAddBigDecimal,
) {
    let timestamp_seconds = clock.timestamp.unwrap().seconds;
    let day_id: i64 = timestamp_seconds / 86400;
    output.delete_prefix(0, &format!("uniswap_day_data:{}:", day_id - 1));

    for event in events.pool_events {
        let pool: Pool = match store_pool.get_last(keyer::pool_key(&event.pool_address)) {
            None => continue,
            Some(pool) => pool,
        };
        match store_total_tx_counts.has_last(keyer::pool_total_tx_count(&event.pool_address)) {
            false => {}
            true => match event.r#type.unwrap() {
                SwapEvent(swap) => {
                    let eth_price_in_usd: BigDecimal = match store_eth_prices
                        .get_at(event.log_ordinal, &keyer::bundle_eth_price())
                    {
                        None => {
                            panic!("bundle eth price not found")
                        }
                        Some(price) => price,
                    };

                    let token0_derived_eth_price: BigDecimal = match store_eth_prices
                        .get_at(event.log_ordinal, keyer::token_eth_price(&event.token0))
                    {
                        None => continue,
                        Some(price) => price,
                    };

                    let token1_derived_eth_price: BigDecimal = match store_eth_prices
                        .get_at(event.log_ordinal, keyer::token_eth_price(&event.token1))
                    {
                        None => continue,
                        Some(price) => price,
                    };

                    let mut amount0_abs: BigDecimal = BigDecimal::from(swap.amount_0.unwrap());
                    if amount0_abs.lt(&BigDecimal::from(0 as u64)) {
                        amount0_abs = amount0_abs.mul(BigDecimal::from(-1 as i64))
                    }

                    let mut amount1_abs: BigDecimal = BigDecimal::from(swap.amount_1.unwrap());
                    if amount1_abs.lt(&BigDecimal::from(0 as u64)) {
                        amount1_abs = amount1_abs.mul(BigDecimal::from(-1 as i64))
                    }

                    let amount_total_usd_tracked: BigDecimal = utils::get_tracked_amount_usd(
                        &event.token0,
                        &event.token1,
                        &token0_derived_eth_price,
                        &token1_derived_eth_price,
                        &amount0_abs,
                        &amount1_abs,
                        &eth_price_in_usd,
                    )
                    .div(BigDecimal::from(2 as i32));

                    let amount_total_eth_tracked =
                        math::safe_div(&amount_total_usd_tracked, &eth_price_in_usd);

                    let amount0_eth = amount0_abs.clone().mul(token0_derived_eth_price);
                    let amount1_eth = amount1_abs.clone().mul(token1_derived_eth_price);
                    let amount0_usd = amount0_eth.mul(eth_price_in_usd.clone());
                    let amount1_usd = amount1_eth.mul(eth_price_in_usd);

                    let amount_total_usd_untracked: BigDecimal = amount0_usd
                        .clone()
                        .add(amount1_usd)
                        .div(BigDecimal::from(2 as i32));

                    let fee_tier: BigDecimal = BigDecimal::from(pool.fee_tier.unwrap());
                    let fee_usd: BigDecimal = amount_total_usd_tracked
                        .clone()
                        .mul(fee_tier.clone())
                        .div(BigDecimal::from(1000000 as u64));
                    let fee_eth: BigDecimal = amount_total_eth_tracked
                        .clone()
                        .mul(fee_tier)
                        .div(BigDecimal::from(1000000 as u64));

                    output.add_many(
                        event.log_ordinal,
                        &vec![
                            keyer::swap_volume_token_0(&event.pool_address),
                            keyer::swap_token_volume(&event.token0, "token0".to_string()),
                        ],
                        &amount0_abs,
                    );
                    output.add_many(
                        event.log_ordinal,
                        &vec![
                            keyer::swap_volume_token_1(&event.pool_address),
                            keyer::swap_token_volume(&event.token1, "token1".to_string()),
                        ],
                        &amount1_abs,
                    );
                    output.add_many(
                        event.log_ordinal,
                        &vec![
                            keyer::swap_volume_usd(&event.pool_address),
                            keyer::swap_token_volume_usd(&event.token0),
                            keyer::swap_token_volume_usd(&event.token1),
                            keyer::swap_factory_total_volume_usd(),
                            keyer::swap_uniswap_day_data_volume_usd(day_id.to_string()),
                        ],
                        &amount_total_usd_tracked,
                    );
                    output.add_many(
                        event.log_ordinal,
                        &vec![
                            keyer::swap_untracked_volume_usd(&event.pool_address),
                            keyer::swap_token_volume_untracked_volume_usd(&event.token0),
                            keyer::swap_token_volume_untracked_volume_usd(&event.token1),
                            keyer::swap_factory_untracked_volume_usd(),
                        ],
                        &amount_total_usd_untracked,
                    );
                    output.add(
                        event.log_ordinal,
                        keyer::swap_factory_total_volume_eth(),
                        &amount_total_eth_tracked.clone(),
                    );
                    output.add_many(
                        event.log_ordinal,
                        &vec![
                            keyer::swap_fee_usd(&event.pool_address),
                            keyer::swap_token_fee_usd(&event.token0),
                            keyer::swap_token_fee_usd(&event.token1),
                            keyer::swap_factory_total_fees_usd(),
                            keyer::swap_uniswap_day_data_fees_usd(day_id.to_string()),
                        ],
                        &fee_usd,
                    );
                    output.add(
                        event.log_ordinal,
                        keyer::swap_factory_total_fees_eth(),
                        &fee_eth,
                    );
                }
                _ => {}
            },
        }
    }
}

#[substreams::handlers::store]
pub fn store_pool_fee_growth_global_x128(events: Events, store: StoreSetBigInt) {
    for event in events.pool_events {
        let pool_address = event.pool_address;
        log::info!(
            "pool address: {} trx_id:{}",
            pool_address,
            event.transaction_id
        );
        let (big_int_1, big_int_2) = rpc::fee_growth_global_x128_call(&pool_address);
        log::info!("big decimal0: {}", big_int_1);
        log::info!("big decimal1: {}", big_int_2);

        store.set(
            event.log_ordinal,
            keyer::pool_fee_growth_global_x128(&pool_address, "token0".to_string()),
            &big_int_1,
        );
        store.set(
            event.log_ordinal,
            keyer::pool_fee_growth_global_x128(&pool_address, "token1".to_string()),
            &big_int_2,
        );
    }
}

#[substreams::handlers::store]
// Find a better solution to the early exit in the loop
pub fn store_native_total_value_locked(
    events: Events,
    store: StoreSetBigDecimal, // fixme: why is this an add ???
) {
    for pool_event in events.pool_events {
        let token_amounts_wrapped = pool_event.get_amounts();
        if let None = token_amounts_wrapped {
            continue;
        }
        let token_amounts = token_amounts_wrapped.unwrap();
        // check whether get_amount0() is None
        let amount0: BigDecimal = token_amounts.amount0;
        let amount1: BigDecimal = token_amounts.amount1;
        log::info!("amount 0: {} amount 1: {}", amount0, amount1);
        store.set_many(
            pool_event.log_ordinal,
            &vec![
                keyer::token_native_total_value_locked(&token_amounts.token0_addr),
                keyer::pool_native_total_value_locked_token(
                    &pool_event.pool_address.clone(),
                    &token_amounts.token0_addr,
                ),
            ],
            &amount0,
        );
        store.set_many(
            pool_event.log_ordinal,
            &vec![
                keyer::token_native_total_value_locked(&token_amounts.token1_addr),
                keyer::pool_native_total_value_locked_token(
                    &pool_event.pool_address.clone(),
                    &token_amounts.token1_addr,
                ),
            ],
            &amount1,
        );
    }
}

#[substreams::handlers::store]
pub fn store_eth_prices(
    events: Events,                                      /* map_extract_data_types */
    pools_store: StoreGetProto<Pool>,                    /* store_pools */
    prices_store: StoreGetBigDecimal,                    /* store_prices */
    tokens_whitelist_pools_store: StoreGetRaw,           /* store_tokens_whitelist_pools */
    total_native_value_locked_store: StoreGetBigDecimal, /* store_native_total_value_locked */
    pool_liquidities_store: StoreGetBigInt,              /* store_pool_liquidities */
    store: StoreSetBigDecimal,
) {
    for pool_sqrt_price in events.pool_sqrt_prices {
        log::debug!(
            "handling pool price update - addr: {} price: {}",
            pool_sqrt_price.pool_address,
            pool_sqrt_price.sqrt_price.unwrap().value
        );
        let pool = pools_store.must_get_last(&keyer::pool_key(&pool_sqrt_price.pool_address));
        let token_0 = pool.token0.as_ref().unwrap();
        let token_1 = pool.token1.as_ref().unwrap();

        token_0.log();
        token_1.log();

        let bundle_eth_price_usd =
            price::get_eth_price_in_usd(&prices_store, pool_sqrt_price.ordinal);
        log::info!("bundle_eth_price_usd: {}", bundle_eth_price_usd);

        let token0_derived_eth_price: BigDecimal = price::find_eth_per_token(
            pool_sqrt_price.ordinal,
            &pool.address,
            &token_0.address,
            &pools_store,
            &pool_liquidities_store,
            &tokens_whitelist_pools_store,
            &total_native_value_locked_store,
            &prices_store,
        );
        log::info!(
            "token 0 {} derived eth price: {}",
            token_0.address,
            token0_derived_eth_price
        );

        let token1_derived_eth_price: BigDecimal = price::find_eth_per_token(
            pool_sqrt_price.ordinal,
            &pool.address,
            &token_1.address,
            &pools_store,
            &pool_liquidities_store,
            &tokens_whitelist_pools_store,
            &total_native_value_locked_store,
            &prices_store,
        );
        log::info!(
            "token 1 {} derived eth price: {}",
            token_1.address,
            token1_derived_eth_price
        );

        store.set(
            pool_sqrt_price.ordinal,
            keyer::bundle_eth_price(),
            &bundle_eth_price_usd,
        );

        store.set(
            pool_sqrt_price.ordinal,
            keyer::token_eth_price(&token_0.address),
            &token0_derived_eth_price,
        );

        store.set(
            pool_sqrt_price.ordinal,
            keyer::token_eth_price(&token_1.address),
            &token1_derived_eth_price,
        );
    }
}

#[substreams::handlers::store]
pub fn store_total_value_locked_by_tokens(events: Events, store: StoreAddBigDecimal) {
    for event in events.pool_events {
        log::debug!("trx_id: {}", event.transaction_id);
        let mut amount0: BigDecimal;
        let mut amount1: BigDecimal;

        match event.r#type.unwrap() {
            BurnEvent(burn) => {
                amount0 = burn.amount_0.unwrap().into();
                amount0 = amount0.neg();
                amount1 = burn.amount_1.unwrap().into();
                amount1 = amount1.neg();
            }
            MintEvent(mint) => {
                amount0 = mint.amount_0.unwrap().into();
                amount1 = mint.amount_1.unwrap().into();
            }
            SwapEvent(swap) => {
                amount0 = swap.amount_0.unwrap().into();
                amount1 = swap.amount_1.unwrap().into();
            }
        }

        store.add_many(
            event.log_ordinal,
            &vec![
                keyer::total_value_locked_by_pool(
                    &event.pool_address,
                    &event.token0,
                    "token0".to_string(),
                ),
                keyer::total_value_locked_by_token(&event.token0),
            ],
            &amount0,
        );

        store.add_many(
            event.log_ordinal,
            &vec![
                keyer::total_value_locked_by_pool(
                    &event.pool_address,
                    &event.token1,
                    "token1".to_string(),
                ),
                keyer::total_value_locked_by_token(&event.token1),
            ],
            &amount1,
        );
    }
}

#[substreams::handlers::store]
pub fn store_total_value_locked(
    native_total_value_locked_deltas: Deltas<DeltaBigDecimal>,
    total_value_locked_by_tokens_store: StoreGetBigDecimal,
    pools_store: StoreGetProto<Pool>,
    eth_prices_store: StoreGetBigDecimal,
    store: StoreAddBigDecimal,
) {
    let mut pool_aggregator: HashMap<String, (u64, BigDecimal)> = HashMap::from([]);

    // the deltas will contain the amount0 and amount1 needed
    // to compute the totalValueLockedToken0 and totalValueLockedToken0
    for delta in native_total_value_locked_deltas.deltas {
        log::info!("\n");
        log::info!("!!!DELTA KEY: {}", delta.key);
        log::info!("!!!DELTA oldValue: {}", delta.old_value);
        log::info!("!!!DELTA newValue: {}", delta.new_value);
        log::info!("\n");

        let eth_price_usd: BigDecimal =
            match &eth_prices_store.get_at(delta.ordinal, &keyer::bundle_eth_price()) {
                None => continue,
                Some(price) => price.with_prec(100),
            };
        log::debug!("eth_price_usd: {}", eth_price_usd);

        // ----- TOKEN ----- //
        if let Some(token_addr) = keyer::native_token_from_key(&delta.key) {
            let value = &delta.new_value;
            let token_derive_eth: BigDecimal = match eth_prices_store
                .get_at(delta.ordinal, &keyer::token_eth_price(&token_addr))
            {
                None => panic!("token eth price not found for token {}", token_addr),
                Some(price) => price,
            };
            log::info!("token_derive_eth {}", token_derive_eth);

            //todo: here I think that value is incorrect and not what we think it is
            // the value should be total_value_locked_usd = (totalValueLockedETH * ethPriceUSD)
            let total_value_locked_usd = value
                .clone()
                .mul(token_derive_eth)
                .mul(eth_price_usd.clone());

            log::info!(
                "token {} total value locked usd: {}",
                token_addr,
                total_value_locked_usd
            );
            //FIXME: we changed this substreams to become an add, BUT this causes an issue with this
            // store key because it

            // store.set(
            //     native_total_value_locked.ordinal,
            //     keyer::token_usd_total_value_locked(&token_addr),
            //     &total_value_locked_usd,
            // );

            // ----- POOL ----- //
        } else if let Some((pool_addr, token_addr)) = keyer::native_pool_from_key(&delta.key) {
            let pool = pools_store.must_get_last(keyer::pool_key(&pool_addr));
            log::info!("pool addr {}", pool.address);
            log::info!("token0 {}", pool.token0_ref().address);
            log::info!("token1 {}", pool.token1_ref().address);
            // fixme: why did we only check the token0??
            // if pool.token0.as_ref().unwrap().address != token_addr {
            //     continue;
            // }
            let value: BigDecimal = delta.new_value;
            let token0_derive_eth: BigDecimal = match eth_prices_store.get_at(
                delta.ordinal,
                &keyer::token_eth_price(&pool.token0_ref().address),
            ) {
                None => panic!(
                    "token eth price not found for token {}",
                    pool.token0_ref().address
                ),
                Some(price) => price,
            };

            log::info!("token0_derive_eth: {}", token0_derive_eth);

            let token1_derive_eth: BigDecimal = match eth_prices_store.get_at(
                delta.ordinal,
                &keyer::token_eth_price(&pool.token1_ref().address),
            ) {
                None => panic!(
                    "token eth price not found for token {}",
                    pool.token1_ref().address
                ),
                Some(price) => price,
            };

            log::info!("token1_derive_eth: {}", token1_derive_eth);

            // log::info!("token_derive_eth {}", token_derive_eth);
            // let partial_pool_total_value_locked_eth = value.mul(token_derive_eth);
            // log::info!(
            //     "partial pool {} token {} \n partial total value locked eth: {}",
            //     pool_addr,
            //     token_addr,
            //     partial_pool_total_value_locked_eth,
            // );
            let aggregate_key = pool_addr.clone();

            // todo: fetch totalValueLockedToken0 and total
            let total_value_locked_token0: BigDecimal = match total_value_locked_by_tokens_store
                .get_at(
                    delta.ordinal,
                    &keyer::total_value_locked_by_token(pool.token0_ref().address()),
                ) {
                None => {
                    panic!("impossible")
                }
                Some(val) => val,
            };

            let total_value_locked_token1: BigDecimal = match total_value_locked_by_tokens_store
                .get_at(
                    delta.ordinal,
                    &keyer::total_value_locked_by_token(pool.token1_ref().address()),
                ) {
                None => {
                    panic!("impossible")
                }
                Some(val) => val,
            };

            log::info!("total_value_locked_token0: {}", total_value_locked_token0);
            log::info!("total_value_locked_token1: {}", total_value_locked_token1);

            let try_total_value_locked_eth = total_value_locked_token0
                .clone()
                .mul(token0_derive_eth.clone())
                .add(
                    total_value_locked_token1
                        .clone()
                        .mul(token1_derive_eth.clone()),
                );

            log::info!("try_total_value_locked_eth {}", try_total_value_locked_eth);

            store.add(
                delta.ordinal,
                &keyer::factory_native_total_value_locked_eth(),
                try_total_value_locked_eth,
            );

            // fixme: check this: but I think that we can reduce this a lot
            // if let Some(pool_agg) = pool_aggregator.get(&aggregate_key) {
            //     let count = &pool_agg.0;
            //     let rolling_sum = &pool_agg.1;
            //     log::info!("found another partial pool value {} token {} count {} \n partial total value locked eth: {}",
            //         pool_addr,
            //         token_addr,
            //         count,
            //         rolling_sum,
            //     );
            //     if count >= &(2 as u64) {
            //         panic!(
            //             "{}",
            //             format!("this is unexpected should only see 2 pool keys")
            //         )
            //     }
            //
            //     log::info!(
            //         "partial_pool_total_value_locked_eth: {} \n and rolling_sum: {}",
            //         partial_pool_total_value_locked_eth,
            //         rolling_sum,
            //     );
            //     let pool_total_value_locked_eth =
            //         partial_pool_total_value_locked_eth.add(rolling_sum.clone());
            //     let pool_total_value_locked_usd = pool_total_value_locked_eth
            //         .clone()
            //         .mul(eth_price_usd.clone());
            //     log::info!(
            //         "pool_total_value_locked_eth {}",
            //         pool_total_value_locked_eth
            //     );
            //     log::info!(
            //         "pool_total_value_locked_usd {}",
            //         pool_total_value_locked_usd
            //     );
            //     store.set(
            //         native_total_value_locked.ordinal,
            //         keyer::pool_eth_total_value_locked(&pool_addr),
            //         &pool_total_value_locked_eth,
            //     );
            //     store.set(
            //         native_total_value_locked.ordinal,
            //         keyer::pool_usd_total_value_locked(&pool_addr),
            //         &pool_total_value_locked_usd,
            //     );
            //
            //     // todo: here we should remove the pool from the pool_aggregator no ?

            continue;
        }
        // pool_aggregator.insert(
        //     aggregate_key.clone(),
        //     (1, partial_pool_total_value_locked_eth.clone()),
        // );
        // // todo: should we not loop over the pools here after ?
        // log::info!(
        //     "partial inserted, partial_pool_total_value_locked_eth {}",
        //     partial_pool_total_value_locked_eth
        // );
    }
}

#[substreams::handlers::store]
pub fn store_total_value_locked_usd(
    native_total_value_locked_deltas: Deltas<DeltaBigDecimal>,
    total_value_locked_by_tokens_store: StoreGetBigDecimal,
    pools_store: StoreGetProto<Pool>,
    eth_prices_store: StoreGetBigDecimal,
    store: StoreSetBigDecimal,
) {
    for delta in native_total_value_locked_deltas.deltas {
        let eth_price_usd: BigDecimal =
            match &eth_prices_store.get_at(delta.ordinal, &keyer::bundle_eth_price()) {
                None => continue,
                Some(price) => price.with_prec(100),
            };
        log::debug!("eth_price_usd: {}", eth_price_usd);
        if let Some((pool_addr, token_addr)) = keyer::native_pool_from_key(&delta.key) {
            let pool = pools_store.must_get_last(keyer::pool_key(&pool_addr));

            let token0_derive_eth: BigDecimal = match eth_prices_store.get_at(
                delta.ordinal,
                &keyer::token_eth_price(&pool.token0_ref().address),
            ) {
                None => panic!(
                    "token eth price not found for token {}",
                    pool.token0_ref().address
                ),
                Some(price) => price,
            };

            log::info!("token0_derive_eth: {}", token0_derive_eth);

            let token1_derive_eth: BigDecimal = match eth_prices_store.get_at(
                delta.ordinal,
                &keyer::token_eth_price(&pool.token1_ref().address),
            ) {
                None => panic!(
                    "token eth price not found for token {}",
                    pool.token1_ref().address
                ),
                Some(price) => price,
            };

            log::info!("token1_derive_eth: {}", token1_derive_eth);

            let total_value_locked_token0: BigDecimal = match total_value_locked_by_tokens_store
                .get_at(
                    delta.ordinal,
                    &keyer::total_value_locked_by_token(pool.token0_ref().address()),
                ) {
                None => {
                    panic!("impossible")
                }
                Some(val) => val,
            };

            let total_value_locked_token1: BigDecimal = match total_value_locked_by_tokens_store
                .get_at(
                    delta.ordinal,
                    &keyer::total_value_locked_by_token(pool.token1_ref().address()),
                ) {
                None => {
                    panic!("impossible")
                }
                Some(val) => val,
            };

            // todo: this is how we calculate the total_value_locked_usd per token, need to set this
            // in another substreams
            let total_value_locked_usd_token0 =
                total_value_locked_token0.mul(token0_derive_eth.mul(eth_price_usd.clone()));
            log::info!(
                "total_value_locked_usd token0 {}",
                total_value_locked_usd_token0
            );

            let total_value_locked_usd_token1 =
                total_value_locked_token1.mul(token1_derive_eth.mul(eth_price_usd));
            log::info!(
                "total_value_locked_usd token1 {}",
                total_value_locked_usd_token1
            );

            store.set(
                delta.ordinal,
                keyer::token_usd_total_value_locked(pool.token0_ref().address()),
                &total_value_locked_usd_token0,
            );

            store.set(
                delta.ordinal,
                keyer::token_usd_total_value_locked(pool.token1_ref().address()),
                &total_value_locked_usd_token1,
            );
        }
    }
}

// TODO: PORT THIS CODE.
// #[substreams::handlers::map]
// pub fn map_ticks(events: Events) -> Result<Vec<events::TickCreated>, Error> {
//     let mut out: Vec<events::TickCreated> = vec![];
//     for event in events.pool_events {
//         log::info!("event: {:?}", event);
//         match event.r#type.unwrap() {
//             BurnEvent(burn) => {
//                 log::debug!("burn event transaction_id: {}", event.transaction_id);
//                 let lower_tick_id = format!(
//                     "{}#{}",
//                     &event.pool_address,
//                     burn.tick_lower.as_ref().unwrap().value
//                 );
//                 let lower_tick_idx: BigInt = burn.tick_lower.unwrap().into();
//                 let lower_tick_price0 = math::big_decimal_exponated(
//                     BigDecimal::try_from(1.0001).unwrap().with_prec(100),
//                     lower_tick_idx.clone(),
//                 );
//                 let lower_tick_price1 =
//                     math::safe_div(&BigDecimal::from(1 as i32), &lower_tick_price0);
//
//                 //todo: implement the fee_growth_outside_x128_call mimicked from the smart contract
//                 // to reduce the number of rpc calls to do
//                 let lower_tick_result =
//                     rpc::fee_growth_outside_x128_call(&event.pool_address, &lower_tick_idx);
//
//                 let tick_lower = events::TickCreated {
//                     pool_address: event.pool_address.to_string(),
//                     idx: Some(lower_tick_idx.into()),
//                     price0: Some(lower_tick_price0.into()),
//                     price1: Some(lower_tick_price1.into()),
//                     created_at_timestamp: event.timestamp,
//                     created_at_block_number: event.created_at_block_number,
//                     log_ordinal: event.log_ordinal,
//                     amount: burn.amount.clone(),
//                     r#type: TickType::Lower as i32,
//                     origin: TickOrigin::Burn as i32,
//                 };
//
//                 let upper_tick_id: String = format!(
//                     "{}#{}",
//                     &event.pool_address,
//                     burn.tick_upper.as_ref().unwrap().value
//                 );
//                 let upper_tick_idx: BigInt = burn.tick_upper.unwrap().into();
//                 let upper_tick_price0 = math::big_decimal_exponated(
//                     BigDecimal::try_from(1.0001).unwrap().with_prec(100),
//                     upper_tick_idx.clone(),
//                 );
//                 let upper_upper_price1 =
//                     math::safe_div(&BigDecimal::from(1 as i32), &upper_tick_price0);
//
//                 let upper_tick_result =
//                     rpc::fee_growth_outside_x128_call(&event.pool_address, &upper_tick_idx);
//
//                 let tick_upper = events::TickCreated {
//                     pool_address: event.pool_address.to_string(),
//                     idx: Some(upper_tick_idx.into()),
//                     price0: Some(upper_tick_price0.into()),
//                     price1: Some(upper_upper_price1.into()),
//                     created_at_timestamp: event.timestamp,
//                     created_at_block_number: event.created_at_block_number,
//                     log_ordinal: event.log_ordinal,
//                     amount: burn.amount,
//                     r#type: TickType::Upper as i32,
//                     origin: TickOrigin::Burn as i32,
//                 };
//
//                 out.push(tick_lower);
//                 out.push(tick_upper);
//             }
//             MintEvent(mint) => {
//                 log::debug!("mint event transaction_id: {}", event.transaction_id);
//                 let lower_tick_id: String = format!(
//                     "{}#{}",
//                     &event.pool_address,
//                     mint.tick_lower.as_ref().unwrap().value
//                 );
//                 let lower_tick_idx: BigInt = mint.tick_lower.unwrap().into();
//                 let lower_tick_price0 = math::big_decimal_exponated(
//                     BigDecimal::try_from(1.0001).unwrap().with_prec(100),
//                     lower_tick_idx.clone(),
//                 );
//                 let lower_tick_price1 =
//                     math::safe_div(&BigDecimal::from(1 as i32), &lower_tick_price0);
//
//                 let lower_tick_result =
//                     rpc::fee_growth_outside_x128_call(&event.pool_address, &lower_tick_idx);
//
//                 // in the subgraph, there is a `load` which is done to see if the tick
//                 // exists and if it doesn't exist, createTick()
//                 let tick_lower = events::TickCreated {
//                     pool_address: event.pool_address.to_string(),
//                     idx: Some(lower_tick_idx.into()),
//                     price0: Some(lower_tick_price0.into()),
//                     price1: Some(lower_tick_price1.into()),
//                     created_at_timestamp: event.timestamp,
//                     created_at_block_number: event.created_at_block_number,
//                     log_ordinal: event.log_ordinal,
//                     amount: mint.amount.clone(),
//                     r#type: TickType::Lower as i32,
//                     origin: TickOrigin::Mint as i32,
//                 };
//
//                 let upper_tick_id: String = format!(
//                     "{}#{}",
//                     &event.pool_address,
//                     mint.tick_upper.as_ref().unwrap().value
//                 );
//                 let upper_tick_idx: BigInt = mint.tick_upper.unwrap().into();
//                 let upper_tick_price0 = math::big_decimal_exponated(
//                     BigDecimal::try_from(1.0001).unwrap().with_prec(100),
//                     upper_tick_idx.clone(),
//                 );
//                 let upper_tick_price1 =
//                     math::safe_div(&BigDecimal::from(1 as i32), &upper_tick_price0);
//
//                 let upper_tick_result =
//                     rpc::fee_growth_outside_x128_call(&event.pool_address, &upper_tick_idx);
//
//                 let tick_upper = events::TickCreated {
//                     pool_address: event.pool_address.to_string(),
//                     idx: Some(upper_tick_idx.into()),
//                     price0: Some(upper_tick_price0.into()),
//                     price1: Some(upper_tick_price1.into()),
//                     created_at_timestamp: event.timestamp,
//                     created_at_block_number: event.created_at_block_number,
//                     log_ordinal: event.log_ordinal,
//                     amount: mint.amount,
//                     r#type: TickType::Upper as i32,
//                     origin: TickOrigin::Mint as i32,
//                 };
//
//                 out.push(tick_lower);
//                 out.push(tick_upper);
//             }
//             _ => {}
//         }
//     }
//     Ok(out)
// }

//
// #[substreams::handlers::store]
// pub fn store_ticks(ticks: Ticks /* input map_tick_entities */, output: StoreSetProto<Tick>) {
//     for tick in ticks.ticks {
//         output.set(tick.log_ordinal, keyer::ticks(&tick.id), &tick);
//     }
// }

#[substreams::handlers::store]
pub fn store_ticks_liquidities(events: Events, output: StoreAddBigInt) {
    for event in events.pool_events {
        let pool = event.pool_address;
        match event.r#type.unwrap() {
            Type::Mint(mint) => {
                output.add_many(
                    event.log_ordinal,
                    &vec![
                        keyer::tick_liquidities_gross(&pool, &mint.tick_lower.as_ref().unwrap()),
                        keyer::tick_liquidities_net(&pool, &mint.tick_lower.as_ref().unwrap()),
                        keyer::tick_liquidities_gross(&pool, &mint.tick_upper.as_ref().unwrap()),
                    ],
                    &BigInt::from(mint.amount.as_ref().unwrap()),
                );
                output.add(
                    event.log_ordinal,
                    keyer::tick_liquidities_net(&pool, &mint.tick_upper.as_ref().unwrap()),
                    &BigInt::from(mint.amount.as_ref().unwrap()).neg(),
                );
            }
            Type::Burn(burn) => {
                output.add_many(
                    event.log_ordinal,
                    &vec![
                        keyer::tick_liquidities_gross(&pool, &burn.tick_lower.as_ref().unwrap()),
                        keyer::tick_liquidities_net(&pool, &burn.tick_lower.as_ref().unwrap()),
                        keyer::tick_liquidities_gross(&pool, &burn.tick_upper.as_ref().unwrap()),
                    ],
                    &BigInt::from(burn.amount.as_ref().unwrap()).neg(),
                );
                output.add(
                    event.log_ordinal,
                    keyer::tick_liquidities_net(&pool, &burn.tick_upper.as_ref().unwrap()),
                    &BigInt::from(burn.amount.as_ref().unwrap()),
                );
            }
            _ => {}
        }
    }
}

//
// #[substreams::handlers::map]
// pub fn map_positions(
//     block: Block,
//     all_positions_store: StoreGetProto<events::Position>,
// ) -> Result<Vec<events::Position>, Error> {
//     let mut positions: Vec<events::Position> = vec![];
//     let mut ordered_positions: Vec<String> = vec![];
//     let mut enriched_positions: HashMap<String, events::Position> = HashMap::new();
//
//     for log in block.logs() {
//         if log.address() != NON_FUNGIBLE_POSITION_MANAGER {
//             continue;
//         }
//
//         if let Some(event) = abi::positionmanager::events::IncreaseLiquidity::match_and_decode(log)
//         {
//             let token_id: String = event.token_id.to_string();
//             if !enriched_positions.contains_key(&token_id) {
//                 match all_positions_store.get_at(
//                     log.ordinal(),
//                     keyer::all_position(&token_id, &IncreaseLiquidity.to_string()),
//                 ) {
//                     None => {
//                         log::debug!("increase liquidity for id {} doesn't exist", token_id);
//                         continue;
//                     }
//                     Some(pos) => {
//                         enriched_positions.insert(token_id.clone(), pos);
//                         if !ordered_positions.contains(&String::from(token_id.clone())) {
//                             ordered_positions.push(String::from(token_id))
//                         }
//                     }
//                 }
//             }
//         } else if let Some(event) = abi::positionmanager::events::Collect::match_and_decode(log) {
//             let token_id: String = event.token_id.to_string();
//             let mut position = if !enriched_positions.contains_key(&token_id) {
//                 match all_positions_store.get_at(
//                     log.ordinal(),
//                     keyer::all_position(&token_id, &Collect.to_string()),
//                 ) {
//                     None => {
//                         log::debug!("increase liquidity for id {} doesn't exist", token_id);
//                         continue;
//                     }
//                     Some(pos) => pos,
//                 }
//             } else {
//                 enriched_positions
//                     .remove(&event.token_id.to_string())
//                     .unwrap()
//             };
//
//             if let Some(position_call_result) =
//                 rpc::positions_call(&Hex(log.address()).to_string(), event.token_id)
//             {
//                 position.fee_growth_inside_0_last_x_128 = Some(position_call_result.5.into());
//                 position.fee_growth_inside_1_last_x_128 = Some(position_call_result.6.into());
//                 enriched_positions.insert(token_id.clone(), position);
//                 if !ordered_positions.contains(&String::from(token_id.clone())) {
//                     ordered_positions.push(String::from(token_id))
//                 }
//             }
//         } else if let Some(event) =
//             abi::positionmanager::events::DecreaseLiquidity::match_and_decode(log)
//         {
//             let token_id: String = event.token_id.to_string();
//             if !enriched_positions.contains_key(&token_id) {
//                 match all_positions_store.get_at(
//                     log.ordinal(),
//                     keyer::all_position(
//                         &event.token_id.to_string(),
//                         &DecreaseLiquidity.to_string(),
//                     ),
//                 ) {
//                     None => {
//                         log::debug!("increase liquidity for id {} doesn't exist", token_id);
//                         continue;
//                     }
//                     Some(pos) => {
//                         enriched_positions.insert(token_id.clone(), pos);
//                         if !ordered_positions.contains(&String::from(token_id.clone())) {
//                             ordered_positions.push(String::from(token_id))
//                         }
//                     }
//                 }
//             }
//         } else if let Some(event) = abi::positionmanager::events::Transfer::match_and_decode(log) {
//             let token_id: String = event.token_id.to_string();
//             let mut position = if !enriched_positions.contains_key(&token_id) {
//                 match all_positions_store.get_at(
//                     log.ordinal(),
//                     keyer::all_position(&token_id, &Transfer.to_string()),
//                 ) {
//                     None => {
//                         log::debug!("increase liquidity for id {} doesn't exist", token_id);
//                         continue;
//                     }
//                     Some(pos) => pos,
//                 }
//             } else {
//                 enriched_positions.remove(&token_id).unwrap()
//             };
//
//             position.owner = Hex(event.to.as_slice()).to_string();
//             enriched_positions.insert(token_id.clone(), position);
//             if !ordered_positions.contains(&String::from(token_id.clone())) {
//                 ordered_positions.push(String::from(token_id))
//             }
//         }
//     }
//
//     log::debug!("len of map: {}", enriched_positions.len());
//     for element in ordered_positions.iter() {
//         let pos = enriched_positions.remove(element);
//         if pos.is_some() {
//             positions.push(pos.unwrap());
//         }
//     }
//
//     Ok(positions)
// }

#[substreams::handlers::store]
pub fn store_positions(events: Events, store: StoreAddInt64) {
    for position in events.positions {
        match position.convert_position_type() {
            IncreaseLiquidity => {
                store.add(
                    position.log_ordinal,
                    keyer::position(&position.id, &IncreaseLiquidity.to_string()),
                    1,
                );
            }
            DecreaseLiquidity => {
                store.add(
                    position.log_ordinal,
                    keyer::position(&position.id, &DecreaseLiquidity.to_string()),
                    1,
                );
            }
            Collect => {
                store.add(
                    position.log_ordinal,
                    keyer::position(&position.id, &Collect.to_string()),
                    1,
                );
            }
            Transfer => {
                store.add(
                    position.log_ordinal,
                    keyer::position(&position.id, &Transfer.to_string()),
                    1,
                );
            }
            _ => {}
        }
    }
}

#[substreams::handlers::store]
pub fn store_position_changes(events: Events, store: StoreAddBigDecimal) {
    for position in events.positions {
        match position.convert_position_type() {
            IncreaseLiquidity => {
                store.add(
                    position.log_ordinal,
                    keyer::position_liquidity(&position.id),
                    &BigDecimal::from(position.liquidity.unwrap()),
                );
                store.add(
                    position.log_ordinal,
                    keyer::position_deposited_token(&position.id, "Token0"),
                    &BigDecimal::from(position.amount0.unwrap()),
                );
                store.add(
                    position.log_ordinal,
                    keyer::position_deposited_token(&position.id, "Token1"),
                    &BigDecimal::from(position.amount1.unwrap()),
                );
            }
            DecreaseLiquidity => {
                store.add(
                    position.log_ordinal,
                    keyer::position_liquidity(&position.id),
                    &BigDecimal::from(position.liquidity.unwrap()).neg(),
                );
                store.add(
                    position.log_ordinal,
                    keyer::position_withdrawn_token(&position.id, "Token0"),
                    &BigDecimal::from(position.amount0.unwrap()),
                );
                store.add(
                    position.log_ordinal,
                    keyer::position_withdrawn_token(&position.id, "Token1"),
                    &BigDecimal::from(position.amount1.unwrap()),
                );
            }
            Collect => {
                store.add(
                    position.log_ordinal,
                    keyer::position_collected_fees_token(&position.id, "Token0"),
                    &BigDecimal::from(position.amount0.unwrap()),
                );
                store.add(
                    position.log_ordinal,
                    keyer::position_collected_fees_token(&position.id, "Token1"),
                    &BigDecimal::from(position.amount1.unwrap()),
                );
            }
            _ => {}
        }
    }
}

#[substreams::handlers::map]
pub fn map_position_snapshots(
    events: Events,
    position_changes_store: StoreGetBigDecimal,
) -> Result<SnapshotPositions, Error> {
    let mut snapshot_positions: SnapshotPositions = SnapshotPositions {
        snapshot_positions: vec![],
    };

    for position in events.positions {
        let mut snapshot_position: SnapshotPosition = SnapshotPosition {
            id: format!("{}#{}", position.id, position.block_number),
            owner: position.owner,
            pool: position.pool,
            position: position.id.clone(),
            block_number: position.block_number,
            timestamp: position.timestamp,
            transaction: position.transaction,
            fee_growth_inside_0_last_x_128: position.fee_growth_inside_0_last_x_128,
            fee_growth_inside_1_last_x_128: position.fee_growth_inside_1_last_x_128,
            log_ordinal: position.log_ordinal,
            ..Default::default()
        };

        //TODO: when the value is not found, do we really want to set the liquidity, deposited_token0, etc.
        // to 0? We could simply not touch the data point...
        match position_changes_store.get_at(
            position.log_ordinal,
            keyer::position_liquidity(&position.id),
        ) {
            Some(liquidity) => snapshot_position.liquidity = Some(liquidity.into()),
            _ => snapshot_position.liquidity = Some(BigDecimal::zero().into()),
        }

        match position_changes_store.get_at(
            position.log_ordinal,
            keyer::position_deposited_token(&position.id, "Token0"),
        ) {
            Some(deposited_token0) => {
                snapshot_position.deposited_token0 = Some(deposited_token0.into());
            }
            _ => snapshot_position.deposited_token0 = Some(BigDecimal::zero().into()),
        }

        match position_changes_store.get_at(
            position.log_ordinal,
            keyer::position_deposited_token(&position.id, "Token1"),
        ) {
            Some(deposited_token1) => {
                snapshot_position.deposited_token1 = Some(deposited_token1.into());
            }
            _ => snapshot_position.deposited_token1 = Some(BigDecimal::zero().into()),
        }

        match position_changes_store.get_at(
            position.log_ordinal,
            keyer::position_withdrawn_token(&position.id, "Token0"),
        ) {
            Some(withdrawn_token0) => {
                snapshot_position.withdrawn_token0 = Some(withdrawn_token0.into());
            }
            _ => snapshot_position.withdrawn_token0 = Some(BigDecimal::zero().into()),
        }

        match position_changes_store.get_at(
            position.log_ordinal,
            keyer::position_withdrawn_token(&position.id, "Token1"),
        ) {
            Some(withdrawn_token1) => {
                snapshot_position.withdrawn_token1 = Some(withdrawn_token1.into());
            }
            _ => snapshot_position.withdrawn_token1 = Some(BigDecimal::zero().into()),
        }

        match position_changes_store.get_at(
            position.log_ordinal,
            keyer::position_collected_fees_token(&position.id, "Token0"),
        ) {
            Some(collected_fees_token0) => {
                snapshot_position.collected_fees_token0 = Some(collected_fees_token0.into());
            }
            _ => snapshot_position.collected_fees_token0 = Some(BigDecimal::zero().into()),
        }

        match position_changes_store.get_at(
            position.log_ordinal,
            keyer::position_collected_fees_token(&position.id, "Token1"),
        ) {
            Some(collected_fees_token1) => {
                snapshot_position.collected_fees_token1 = Some(collected_fees_token1.into());
            }
            _ => snapshot_position.collected_fees_token1 = Some(BigDecimal::zero().into()),
        }

        snapshot_positions
            .snapshot_positions
            .push(snapshot_position);
    }

    Ok(snapshot_positions)
}

#[substreams::handlers::map]
pub fn graph_out(
    clock: Clock,
    pool_count_deltas: Deltas<DeltaBigInt>, /* store_pool_count */
    tx_count_deltas: Deltas<DeltaBigInt>,   /* store_total_tx_counts deltas */
    swaps_volume_deltas: Deltas<DeltaBigDecimal>, /* store_swaps_volume */
    totals_deltas: Deltas<DeltaBigDecimal>, /* store_totals */
    derived_eth_prices_deltas: Deltas<DeltaBigDecimal>, /* store_eth_prices */
    events: Events,                         /* map_extract_data_types */
    pools_created: Pools,                   /* map_pools_created */
    pool_sqrt_price_deltas: Deltas<DeltaProto<PoolSqrtPrice>>, /* store_pool_sqrt_price */
    pool_liquidities_store_deltas: Deltas<DeltaBigInt>, /* store_pool_liquidities */
    total_value_locked_deltas: Deltas<DeltaBigDecimal>, /* store_total_value_locked */
    total_value_locked_by_tokens_deltas: Deltas<DeltaBigDecimal>, /* store_total_value_locked_by_tokens */
    pool_fee_growth_global_x128_deltas: Deltas<DeltaBigInt>, /* store_pool_fee_growth_global_x128 */
    price_deltas: Deltas<DeltaBigDecimal>,                   /* store_prices */
    tokens_store: StoreGetInt64,                             /* store_tokens */
    total_value_locked_usd_deltas: Deltas<DeltaBigDecimal>,  /* store_total_value_locked_usd */
    tokens_whitelist_pools: Deltas<DeltaArray<String>>,      /* store_tokens_whitelist_pools */
    ticks_deltas: Deltas<DeltaProto<Tick>>,                  /* store_ticks */
    ticks_liquidities_deltas: Deltas<DeltaBigInt>,           /* store_ticks_liquidities */
    positions_store: StoreGetInt64,                          /* store_positions */
    positions_changes_deltas: Deltas<DeltaBigDecimal>,       /* store_position_changes */
    snapshot_positions: SnapshotPositions,                   /* map_position_snapshots */
    tx_count_store: StoreGetBigInt,                          /* store_total_tx_counts */
    store_eth_prices: StoreGetBigDecimal,                    /* store_eth_prices */
) -> Result<EntityChanges, Error> {
    let mut tables = Tables::new();

    if clock.number == 12369621 {
        // FIXME: Hard-coded start block, how could we pull that from the manifest?
        // FIXME: ideally taken from the params of the module
        db::factory_created_factory_entity_change(&mut tables);
        db::created_bundle_entity_change(&mut tables);
    }
    // Bundle
    db::bundle_store_eth_price_usd_bundle_entity_change(&mut tables, &derived_eth_prices_deltas);

    // Factory:
    db::pool_created_factory_entity_change(&mut tables, &pool_count_deltas);
    db::tx_count_factory_entity_change(&mut tables, &tx_count_deltas);
    db::swap_volume_factory_entity_change(&mut tables, &swaps_volume_deltas);
    db::total_value_locked_factory_entity_change(&mut tables, &totals_deltas);

    // Pool:
    db::pools_created_pool_entity_change(&mut tables, &pools_created);
    db::pool_sqrt_price_entity_change(&mut tables, pool_sqrt_price_deltas);
    db::pool_liquidities_pool_entity_change(&mut tables, pool_liquidities_store_deltas);
    db::pool_fee_growth_global_entity_change(
        &mut tables,
        events.fee_growth_updates.unwrap().fee_growth_global,
    );
    db::total_value_locked_pool_entity_change(&mut tables, total_value_locked_deltas);
    db::total_value_locked_by_token_pool_entity_change(
        &mut tables,
        &total_value_locked_by_tokens_deltas,
    );
    db::pool_fee_growth_global_x128_entity_change(&mut tables, pool_fee_growth_global_x128_deltas);
    db::price_pool_entity_change(&mut tables, price_deltas);
    db::tx_count_pool_entity_change(&mut tables, &tx_count_deltas);
    db::swap_volume_pool_entity_change(&mut tables, &swaps_volume_deltas);

    // Tokens:
    db::tokens_created_token_entity_change(&mut tables, &pools_created, tokens_store);
    db::swap_volume_token_entity_change(&mut tables, &swaps_volume_deltas);
    db::tx_count_token_entity_change(&mut tables, &tx_count_deltas);
    db::total_value_locked_by_token_token_entity_change(
        &mut tables,
        &total_value_locked_by_tokens_deltas,
    );
    db::total_value_locked_usd_token_entity_change(&mut tables, total_value_locked_usd_deltas);
    db::derived_eth_prices_token_entity_change(&mut tables, &derived_eth_prices_deltas);
    db::whitelist_token_entity_change(&mut tables, tokens_whitelist_pools);

    // Tick:
    db::create_or_update_ticks_entity_change(&mut tables, ticks_deltas);
    db::ticks_liquidities_tick_entity_change(&mut tables, ticks_liquidities_deltas);

    // Position:
    db::position_create_entity_change(
        &mut tables,
        events.positions.unwrap_or_default(),
        positions_store,
    );
    db::positions_changes_entity_change(&mut tables, positions_changes_deltas);

    // PositionSnapshot:
    db::snapshot_position_entity_change(&mut tables, snapshot_positions);

    // Transaction:
    db::transaction_entity_change(&mut tables, events.transactions.unwrap_or_default());

    // Swap, Mint, Burn:
    db::swaps_mints_burns_created_entity_change(
        &mut tables,
        events.events.unwrap_or_default(),
        tx_count_store,
        store_eth_prices,
    );

    // Flashes:
    db::flashes_update_pool_fee_entity_change(&mut tables, events.flashes.unwrap_or_default());

    // Uniswap day data:
    db::uniswap_day_data_create_entity_change(&mut tables, &tx_count_deltas);
    db::uniswap_day_data_tx_count_entity_change(&mut tables, &tx_count_deltas);
    db::uniswap_day_data_totals_entity_change(&mut tables, &totals_deltas);
    db::uniswap_day_data_volumes_entity_change(&mut tables, &swaps_volume_deltas);

    Ok(tables.to_entity_changes())
}

#[substreams::handlers::map]
pub fn map_uniswap_day_data_entities(
    tx_count_deltas: Deltas<DeltaBigInt>, /* store_total_tx_counts deltas */
    swaps_volume_deltas: Deltas<DeltaBigDecimal>, /* store_swaps_volume */
    totals_deltas: Deltas<DeltaBigDecimal>, /* store_totals */
) -> Result<EntityChanges, Error> {
    let mut tables = Tables::new();

    // todo: need to create the first uniswap day data for given day
    db::uniswap_day_data_create_entity_change(&mut tables, &tx_count_deltas);
    db::uniswap_day_data_tx_count_entity_change(&mut tables, &tx_count_deltas);
    db::uniswap_day_data_totals_entity_change(&mut tables, &totals_deltas);
    db::uniswap_day_data_volumes_entity_change(&mut tables, &swaps_volume_deltas);

    Ok(tables.to_entity_changes())
}<|MERGE_RESOLUTION|>--- conflicted
+++ resolved
@@ -10,13 +10,8 @@
 mod pb;
 mod price;
 mod rpc;
-<<<<<<< HEAD
 mod storage;
 mod tables;
-=======
-mod slotlayout;
-mod storage;
->>>>>>> 66154084
 mod utils;
 
 use crate::abi::pool::events::Swap;
@@ -26,29 +21,15 @@
 use crate::pb::uniswap::events::pool_event::Type::{
     Burn as BurnEvent, Mint as MintEvent, Swap as SwapEvent,
 };
-<<<<<<< HEAD
-use crate::pb::uniswap::tick::Origin::{Burn, Mint};
-use crate::pb::uniswap::tick::Type::{Lower, Upper};
-use crate::pb::uniswap::{
-    Erc20Token, Erc20Tokens, FeeGrowthUpdates, Pool, PoolEvent, PoolEvents, PoolLiquidities,
-    PoolLiquidity, PoolSqrtPrice, PoolSqrtPrices, Pools, Tick, Ticks,
-};
-use crate::price::WHITELIST_TOKENS;
-use crate::tables::Tables;
-use crate::uniswap::position::PositionType;
-use crate::uniswap::position::PositionType::{
-=======
-use crate::pb::uniswap::events::tick_created::Origin as TickOrigin;
-use crate::pb::uniswap::events::tick_created::Type as TickType; //::{Lower, Upper};
+use crate::pb::uniswap::events::PoolSqrtPrice;
 use crate::pb::uniswap::{events, Events, SnapshotPosition, SnapshotPositions};
 use crate::pb::uniswap::{Erc20Token, Erc20Tokens, Pool, Pools};
 use crate::price::WHITELIST_TOKENS;
-use crate::uniswap::events::position::PositionType;
+use crate::tables::Tables;
 use crate::uniswap::events::position::PositionType::{
->>>>>>> 66154084
     Collect, DecreaseLiquidity, IncreaseLiquidity, Transfer,
 };
-use crate::utils::{NON_FUNGIBLE_POSITION_MANAGER, UNISWAP_V3_FACTORY};
+use crate::utils::UNISWAP_V3_FACTORY;
 use std::collections::HashMap;
 use std::ops::{Add, Div, Mul, Sub};
 use substreams::errors::Error;
@@ -56,7 +37,6 @@
 use substreams::pb::substreams::Clock;
 use substreams::prelude::*;
 use substreams::scalar::{BigDecimal, BigInt};
-use substreams::store;
 use substreams::store::{
     DeltaArray, DeltaBigDecimal, DeltaBigInt, DeltaProto, StoreAddBigDecimal, StoreAddBigInt,
     StoreAppend, StoreGetBigDecimal, StoreGetBigInt, StoreGetProto, StoreGetRaw,
@@ -248,26 +228,16 @@
                             &call.storage_changes,
                             &pool,
                         );
-<<<<<<< HEAD
-                        // PoolLiquidities
 
                         // FeeGrowthUpdate
                         filtering::extract_fee_growth_update(
-                            &mut fee_growth_updates,
-=======
-
-                        filtering::extract_fee_growth_update(
                             &mut fee_growth_global_updates,
->>>>>>> 66154084
                             log,
                             &call.storage_changes,
                             &pool,
                         );
 
-<<<<<<< HEAD
                         // TokenEvents
-=======
->>>>>>> 66154084
                         filtering::extract_pool_events(
                             &mut pool_events,
                             &transactions_id,
@@ -312,48 +282,6 @@
 
     // sorting those vecs because we took the Logs from within Calls, possibly breaking the
     // ordering
-<<<<<<< HEAD
-    pool_sqrt_prices
-        .pool_sqrt_prices
-        .sort_by(|x, y| x.ordinal.cmp(&y.ordinal));
-    events.pool_sqrt_prices = Some(pool_sqrt_prices);
-
-    pool_liquidities
-        .pool_liquidities
-        .sort_by(|x, y| x.log_ordinal.cmp(&y.log_ordinal));
-    events.pool_liquidities = Some(pool_liquidities);
-
-    fee_growth_updates
-        .fee_growth_global
-        .sort_by(|x, y| x.ordinal.cmp(&y.ordinal));
-    fee_growth_updates
-        .fee_growth_inside
-        .sort_by(|x, y| x.ordinal.cmp(&y.ordinal));
-    fee_growth_updates
-        .fee_growth_outside
-        .sort_by(|x, y| x.ordinal.cmp(&y.ordinal));
-    events.fee_growth_updates = Some(fee_growth_updates);
-
-    pool_events
-        .events
-        .sort_by(|x, y| x.log_ordinal.cmp(&y.log_ordinal));
-    events.events = Some(pool_events);
-
-    transactions
-        .transactions
-        .sort_by(|x, y| x.log_ordinal.cmp(&y.log_ordinal));
-    events.transactions = Some(transactions);
-
-    positions
-        .positions
-        .sort_by(|x, y| x.log_ordinal.cmp(&y.log_ordinal));
-    events.positions = Some(positions);
-
-    flashes
-        .flashes
-        .sort_by(|x, y| x.log_ordinal.cmp(&y.log_ordinal));
-    events.flashes = Some(flashes);
-=======
     pool_sqrt_prices.sort_by(|x, y| x.ordinal.cmp(&y.ordinal));
     events.pool_sqrt_prices = pool_sqrt_prices;
 
@@ -374,7 +302,6 @@
 
     flashes.sort_by(|x, y| x.log_ordinal.cmp(&y.log_ordinal));
     events.flashes = flashes;
->>>>>>> 66154084
 
     Ok(events)
 }
@@ -1761,7 +1688,6 @@
     tokens_store: StoreGetInt64,                             /* store_tokens */
     total_value_locked_usd_deltas: Deltas<DeltaBigDecimal>,  /* store_total_value_locked_usd */
     tokens_whitelist_pools: Deltas<DeltaArray<String>>,      /* store_tokens_whitelist_pools */
-    ticks_deltas: Deltas<DeltaProto<Tick>>,                  /* store_ticks */
     ticks_liquidities_deltas: Deltas<DeltaBigInt>,           /* store_ticks_liquidities */
     positions_store: StoreGetInt64,                          /* store_positions */
     positions_changes_deltas: Deltas<DeltaBigDecimal>,       /* store_position_changes */
@@ -1790,10 +1716,7 @@
     db::pools_created_pool_entity_change(&mut tables, &pools_created);
     db::pool_sqrt_price_entity_change(&mut tables, pool_sqrt_price_deltas);
     db::pool_liquidities_pool_entity_change(&mut tables, pool_liquidities_store_deltas);
-    db::pool_fee_growth_global_entity_change(
-        &mut tables,
-        events.fee_growth_updates.unwrap().fee_growth_global,
-    );
+    db::pool_fee_growth_global_entity_change(&mut tables, events.fee_growth_global_updates);
     db::total_value_locked_pool_entity_change(&mut tables, total_value_locked_deltas);
     db::total_value_locked_by_token_pool_entity_change(
         &mut tables,
@@ -1817,33 +1740,34 @@
     db::whitelist_token_entity_change(&mut tables, tokens_whitelist_pools);
 
     // Tick:
-    db::create_or_update_ticks_entity_change(&mut tables, ticks_deltas);
+    //create_ticks_entity_change(&mut tables, events);
+    db::create_tick_entity_change(&mut tables, events.ticks_created);
+    db::update_tick_entity_change(&mut tables, events.ticks_updated);
+    // create_update_ticks_entity_change(&mut tables, );
+    // update_ticks_entity_change(&mut table, );
+
     db::ticks_liquidities_tick_entity_change(&mut tables, ticks_liquidities_deltas);
 
     // Position:
-    db::position_create_entity_change(
-        &mut tables,
-        events.positions.unwrap_or_default(),
-        positions_store,
-    );
+    db::position_create_entity_change(&mut tables, events.positions, positions_store);
     db::positions_changes_entity_change(&mut tables, positions_changes_deltas);
 
     // PositionSnapshot:
     db::snapshot_position_entity_change(&mut tables, snapshot_positions);
 
     // Transaction:
-    db::transaction_entity_change(&mut tables, events.transactions.unwrap_or_default());
+    db::transaction_entity_change(&mut tables, events.transactions);
 
     // Swap, Mint, Burn:
     db::swaps_mints_burns_created_entity_change(
         &mut tables,
-        events.events.unwrap_or_default(),
+        events.pool_events,
         tx_count_store,
         store_eth_prices,
     );
 
     // Flashes:
-    db::flashes_update_pool_fee_entity_change(&mut tables, events.flashes.unwrap_or_default());
+    db::flashes_update_pool_fee_entity_change(&mut tables, events.flashes);
 
     // Uniswap day data:
     db::uniswap_day_data_create_entity_change(&mut tables, &tx_count_deltas);
