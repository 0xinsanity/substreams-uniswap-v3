--- conflicted
+++ resolved
@@ -502,17 +502,11 @@
     let prev_hour_id = hour_id - 1;
     let factory_addr = Hex(utils::UNISWAP_V3_FACTORY);
 
-<<<<<<< HEAD
     output.delete_prefix(0, &format!("UniswapDayData:{prev_day_id}:"));
     output.delete_prefix(0, &format!("PoolDayData:{prev_day_id}:"));
     output.delete_prefix(0, &format!("PoolHourData:{prev_hour_id}:"));
-=======
-    output.delete_prefix(0, &format!("{}:{}:", keyer::UNISWAP_DAY_DATA, day_id - 1));
-    output.delete_prefix(0, &format!("{}:{}:", keyer::POOL_DAY_DATA, day_id - 1));
-    output.delete_prefix(0, &format!("{}:{}:", keyer::POOL_HOUR_DATA, hour_id - 1));
     output.delete_prefix(0, &format!("{}:{}:", keyer::TOKEN_DAY_DATA, day_id - 1));
     output.delete_prefix(0, &format!("{}:{}:", keyer::TOKEN_HOUR_DATA, hour_id - 1));
->>>>>>> 1b1666c6
 
     for event in events.pool_events {
         let pool_address = &event.pool_address;
@@ -520,7 +514,6 @@
         let token1_addr = &event.token1;
 
         let keys: Vec<String> = vec![
-<<<<<<< HEAD
             format!("pool:{pool_address}"),
             format!("token:{token0_addr}"),
             format!("token:{token1_addr}"),
@@ -528,19 +521,10 @@
             format!("UniswapDayData:{day_id}"),
             format!("PoolDayData:{pool_address}:{day_id}"),
             format!("PoolHourData:{pool_address}:{hour_id}"),
-=======
-            keyer::pool_total_tx_count(&event.pool_address),
-            keyer::token_total_tx_count(&event.token0),
-            keyer::token_total_tx_count(&event.token1),
-            keyer::factory_total_tx_count(),
-            keyer::uniswap_day_data_tx_count(day_id.to_string()),
-            keyer::pool_day_data_tx_count(&event.pool_address, day_id.to_string()),
-            keyer::pool_hour_data_tx_count(&event.pool_address, hour_id.to_string()),
             keyer::token_day_data_tx_count(&event.token0, day_id.to_string()),
             keyer::token_day_data_tx_count(&event.token1, day_id.to_string()),
             keyer::token_hour_data_tx_count(&event.token0, hour_id.to_string()),
             keyer::token_hour_data_tx_count(&event.token1, hour_id.to_string()),
->>>>>>> 1b1666c6
         ];
         output.add_many(event.log_ordinal, &keys, &BigInt::from(2 as i32));
     }
