--- conflicted
+++ resolved
@@ -1,9 +1,4 @@
-<<<<<<< HEAD
 use std::fmt::format;
-=======
-use crate::ast::UniswapPoolStorage;
-use primitive_types::H256;
->>>>>>> 66154084
 use std::ops::Add;
 use std::str::FromStr;
 use std::string::ToString;
@@ -12,14 +7,12 @@
 use substreams_ethereum::pb::eth::v2::StorageChange;
 use tiny_keccak::{Hasher, Keccak};
 
-<<<<<<< HEAD
 pub struct UniswapPoolStorage<'a> {
     storage_changes: &'a Vec<StorageChange>,
     contract_addr: [u8; 20],
 }
 
-
-fn calc_map_slot(map_index: &[u8;32], base_slot: &[u8;32])-> [u8;32] {
+fn calc_map_slot(map_index: &[u8; 32], base_slot: &[u8; 32]) -> [u8; 32] {
     let mut output = [0u8; 32];
     let mut hasher = Keccak::v256();
     hasher.update(map_index);
@@ -28,24 +21,30 @@
     return output;
 }
 
-fn calc_struct_slot(struct_slot: &[u8;32], member_slot: BigInt)-> [u8;32] {
+fn calc_struct_slot(struct_slot: &[u8; 32], member_slot: BigInt) -> [u8; 32] {
     let mut key = BigInt::from_signed_bytes_be(struct_slot.as_slice());
     key = key.add(member_slot);
     left_pad_from_bigint(&key)
 }
 
 impl<'a> UniswapPoolStorage<'a> {
-    pub fn new_with_contract_addr_vec(storage_changes: &'a Vec<StorageChange>, contract_addr: &Vec<u8>)-> UniswapPoolStorage<'a> {
-        return  Self {
+    pub fn new_with_contract_addr_vec(
+        storage_changes: &'a Vec<StorageChange>,
+        contract_addr: &Vec<u8>,
+    ) -> UniswapPoolStorage<'a> {
+        return Self {
             storage_changes,
             contract_addr: contract_pad(contract_addr),
-        }
-    }
-    pub fn new(storage_changes: &'a Vec<StorageChange>, contract_addr: [u8; 20])-> UniswapPoolStorage<'a> {
-        return  Self {
+        };
+    }
+    pub fn new(
+        storage_changes: &'a Vec<StorageChange>,
+        contract_addr: [u8; 20],
+    ) -> UniswapPoolStorage<'a> {
+        return Self {
             storage_changes,
-            contract_addr
-        }
+            contract_addr,
+        };
     }
 
     pub fn get_fee_growth_global0x128(&self) -> Option<(BigInt, BigInt)> {
@@ -57,8 +56,13 @@
         let slot_key = left_pad_from_bigint(&feeGrowthGlobal0X128_slot);
         // ----
 
-        if let Some((old_data, new_data)) = self.get_storage_changes(slot_key, offset, number_of_bytes) {
-            Some((BigInt::from_unsigned_bytes_be(old_data), BigInt::from_unsigned_bytes_be(new_data)))
+        if let Some((old_data, new_data)) =
+            self.get_storage_changes(slot_key, offset, number_of_bytes)
+        {
+            Some((
+                BigInt::from_unsigned_bytes_be(old_data),
+                BigInt::from_unsigned_bytes_be(new_data),
+            ))
         } else {
             None
         }
@@ -73,8 +77,13 @@
         let slot_key = left_pad_from_bigint(&feeGrowthGlobal1X128_slot);
         // ----
 
-        if let Some((old_data, new_data)) = self.get_storage_changes(slot_key, offset, number_of_bytes) {
-            Some((BigInt::from_unsigned_bytes_be(old_data), BigInt::from_unsigned_bytes_be(new_data)))
+        if let Some((old_data, new_data)) =
+            self.get_storage_changes(slot_key, offset, number_of_bytes)
+        {
+            Some((
+                BigInt::from_unsigned_bytes_be(old_data),
+                BigInt::from_unsigned_bytes_be(new_data),
+            ))
         } else {
             None
         }
@@ -87,11 +96,19 @@
         let number_of_bytes = 20;
 
         // ----
-        let slot_key = calc_struct_slot(&left_pad_from_bigint(&slot0_slot),slot0_struct_sqrt_price_x96_slot);
-        // ----
-
-        if let Some((old_data, new_data)) = self.get_storage_changes(slot_key, offset, number_of_bytes) {
-            Some((BigInt::from_unsigned_bytes_be(old_data), BigInt::from_unsigned_bytes_be(new_data)))
+        let slot_key = calc_struct_slot(
+            &left_pad_from_bigint(&slot0_slot),
+            slot0_struct_sqrt_price_x96_slot,
+        );
+        // ----
+
+        if let Some((old_data, new_data)) =
+            self.get_storage_changes(slot_key, offset, number_of_bytes)
+        {
+            Some((
+                BigInt::from_unsigned_bytes_be(old_data),
+                BigInt::from_unsigned_bytes_be(new_data),
+            ))
         } else {
             None
         }
@@ -104,63 +121,95 @@
         let number_of_bytes = 1;
 
         // ----
-        let ticker_struct_slot = calc_map_slot(&left_pad_from_bigint(&tick_idx),&left_pad_from_bigint(&ticks_slot));
-        let slot_key = calc_struct_slot(&ticker_struct_slot,tick_info_struct_initialized_slot);
-        // ----
-
-        if let Some((old_data, new_data)) = self.get_storage_changes(slot_key, offset, number_of_bytes) {
-            Some((old_data == [01u8],new_data == [01u8]))
-        } else {
-            None
-        }
-    }
-
-    pub fn get_ticks_fee_growth_outside_0X128(&self, tick_idx: &BigInt) -> Option<(BigInt, BigInt)> {
+        let ticker_struct_slot = calc_map_slot(
+            &left_pad_from_bigint(&tick_idx),
+            &left_pad_from_bigint(&ticks_slot),
+        );
+        let slot_key = calc_struct_slot(&ticker_struct_slot, tick_info_struct_initialized_slot);
+        // ----
+
+        if let Some((old_data, new_data)) =
+            self.get_storage_changes(slot_key, offset, number_of_bytes)
+        {
+            Some((old_data == [01u8], new_data == [01u8]))
+        } else {
+            None
+        }
+    }
+
+    pub fn get_ticks_fee_growth_outside_0X128(
+        &self,
+        tick_idx: &BigInt,
+    ) -> Option<(BigInt, BigInt)> {
         let ticks_slot = BigInt::from(5);
         let tick_info_struct_initialized_slot = BigInt::from(1);
         let offset = 0;
         let number_of_bytes = 32;
 
         // ----
-        let ticker_struct_slot = calc_map_slot(&left_pad_from_bigint(&tick_idx),&left_pad_from_bigint(&ticks_slot));
-        let slot_key = calc_struct_slot(&ticker_struct_slot,tick_info_struct_initialized_slot);
-        // ----
-
-        if let Some((old_data, new_data)) = self.get_storage_changes(slot_key, offset, number_of_bytes) {
-            Some((BigInt::from_unsigned_bytes_be(old_data), BigInt::from_unsigned_bytes_be(new_data)))
-        } else {
-            None
-        }
-    }
-
-    pub fn get_ticks_fee_growth_outside_1X128(&self, tick_idx: &BigInt) -> Option<(BigInt, BigInt)> {
+        let ticker_struct_slot = calc_map_slot(
+            &left_pad_from_bigint(&tick_idx),
+            &left_pad_from_bigint(&ticks_slot),
+        );
+        let slot_key = calc_struct_slot(&ticker_struct_slot, tick_info_struct_initialized_slot);
+        // ----
+
+        if let Some((old_data, new_data)) =
+            self.get_storage_changes(slot_key, offset, number_of_bytes)
+        {
+            Some((
+                BigInt::from_unsigned_bytes_be(old_data),
+                BigInt::from_unsigned_bytes_be(new_data),
+            ))
+        } else {
+            None
+        }
+    }
+
+    pub fn get_ticks_fee_growth_outside_1X128(
+        &self,
+        tick_idx: &BigInt,
+    ) -> Option<(BigInt, BigInt)> {
         let ticks_slot = BigInt::from(5);
         let tick_info_struct_initialized_slot = BigInt::from(2);
         let offset = 0;
         let number_of_bytes = 32;
 
         // ----
-        let ticker_struct_slot = calc_map_slot(&left_pad_from_bigint(&tick_idx),&left_pad_from_bigint(&ticks_slot));
-        let slot_key = calc_struct_slot(&ticker_struct_slot,tick_info_struct_initialized_slot);
-        // ----
-
-        if let Some((old_data, new_data)) = self.get_storage_changes(slot_key, offset, number_of_bytes) {
-            Some((BigInt::from_unsigned_bytes_be(old_data), BigInt::from_unsigned_bytes_be(new_data)))
-        } else {
-            None
-        }
-    }
-
-    fn get_storage_changes(&self, slot_key: [u8;32], offset: usize, number_of_bytes: usize) -> Option<(&[u8],&[u8])> {
-        let storage_change_opt = self.storage_changes
-            .iter()
-            .find(|storage_change| storage_change.address == self.contract_addr && storage_change.key.eq(slot_key.as_slice()));
+        let ticker_struct_slot = calc_map_slot(
+            &left_pad_from_bigint(&tick_idx),
+            &left_pad_from_bigint(&ticks_slot),
+        );
+        let slot_key = calc_struct_slot(&ticker_struct_slot, tick_info_struct_initialized_slot);
+        // ----
+
+        if let Some((old_data, new_data)) =
+            self.get_storage_changes(slot_key, offset, number_of_bytes)
+        {
+            Some((
+                BigInt::from_unsigned_bytes_be(old_data),
+                BigInt::from_unsigned_bytes_be(new_data),
+            ))
+        } else {
+            None
+        }
+    }
+
+    fn get_storage_changes(
+        &self,
+        slot_key: [u8; 32],
+        offset: usize,
+        number_of_bytes: usize,
+    ) -> Option<(&[u8], &[u8])> {
+        let storage_change_opt = self.storage_changes.iter().find(|storage_change| {
+            storage_change.address == self.contract_addr
+                && storage_change.key.eq(slot_key.as_slice())
+        });
 
         if storage_change_opt.is_none() {
             return None;
         }
         let storage = storage_change_opt.unwrap();
-
 
         let old_data = read_bytes(&storage.old_value, offset, number_of_bytes);
         let new_data = read_bytes(&storage.new_value, offset, number_of_bytes);
@@ -168,160 +217,114 @@
     }
 }
 
-
 pub fn left_pad_from_bigint(input: &BigInt) -> [u8; 32] {
     return left_pad(&input.to_signed_bytes_be());
 }
 
 pub fn left_pad(input: &Vec<u8>) -> [u8; 32] {
-    if input.len() >32 {
+    if input.len() > 32 {
         panic!("cannot convert vec<u8> to H256");
     }
-    let mut data  = [0u8 ;32];
+    let mut data = [0u8; 32];
     let offset = 32 - input.len();
     for i in 0..input.len() {
-        data[offset+i] = input[i];
-    }
-
-    return data
+        data[offset + i] = input[i];
+    }
+
+    return data;
 }
 pub fn contract_pad(input: &Vec<u8>) -> [u8; 20] {
-    if input.len() >20 {
+    if input.len() > 20 {
         panic!("cannot convert vec<u8> to H256");
     }
-    let mut data  = [0u8 ;20];
+    let mut data = [0u8; 20];
     let offset = 20 - input.len();
     for i in 0..input.len() {
-        data[offset+i] = input[i];
-    }
-
-    return data
+        data[offset + i] = input[i];
+    }
+
+    return data;
 }
 
 pub fn read_bytes(buf: &Vec<u8>, offset: usize, number_of_bytes: usize) -> &[u8] {
     let buf_length = buf.len();
     if buf_length < number_of_bytes {
-        panic!("attempting to read {number_of_bytes} bytes in buffer  size {buf_size}", number_of_bytes = number_of_bytes, buf_size = buf.len())
+        panic!(
+            "attempting to read {number_of_bytes} bytes in buffer  size {buf_size}",
+            number_of_bytes = number_of_bytes,
+            buf_size = buf.len()
+        )
     }
 
     if offset > (buf_length - 1) {
-        panic!("offset {offset} exceeds buffer size {buf_size}", offset = offset, buf_size = buf.len())
+        panic!(
+            "offset {offset} exceeds buffer size {buf_size}",
+            offset = offset,
+            buf_size = buf.len()
+        )
     }
 
     let end = buf_length - 1 - offset;
     let start_opt = (end + 1).checked_sub(number_of_bytes);
     if start_opt.is_none() {
-        panic!("number of bytes {number_of_bytes} with offset {offset} exceeds buffer size {buf_size}", number_of_bytes = number_of_bytes, offset = offset, buf_size = buf.len())
+        panic!(
+            "number of bytes {number_of_bytes} with offset {offset} exceeds buffer size {buf_size}",
+            number_of_bytes = number_of_bytes,
+            offset = offset,
+            buf_size = buf.len()
+        )
     }
     let start = start_opt.unwrap();
 
     &buf[start..=end]
 }
-
-
 
 #[cfg(test)]
 mod tests {
+    use crate::storage::{left_pad, left_pad_from_bigint, read_bytes, UniswapPoolStorage};
+    use std::num::ParseIntError;
+    use std::ops::Add;
     use std::str::FromStr;
     use substreams::hex;
     use substreams::scalar::BigInt;
     use substreams_ethereum::pb::eth::v2::StorageChange;
-    use crate::storage::{left_pad, left_pad_from_bigint, read_bytes, UniswapPoolStorage};
-    use std::num::ParseIntError;
-=======
-pub fn tick_info_mapping_initialized_changed(
-    storage_changes: &Vec<StorageChange>,
-    tick_index: &BigInt,
-) -> bool {
-    let storage = UniswapPoolStorage::new(&storage_changes);
-    let v_opt = storage.get_ticks_initialized(&tick_index);
-    if v_opt.is_none() {
-        return false;
-    }
-    return v_opt.unwrap().0 == v_opt.unwrap().1;
-}
-
-pub fn to_h256_from_bigint(input: &BigInt) -> H256 {
-    return to_h256(&input.to_signed_bytes_be());
-}
-
-pub fn to_h256(input: &Vec<u8>) -> H256 {
-    if input.len() == 32 {
-        return H256::from_slice(input.as_slice());
-    }
-    if input.len() > 32 {
-        panic!("cannot convert vec<u8> to H256");
-    }
-    let mut data = input.clone();
-    let diff = 32 - data.len();
-    data.resize(32, 0);
-    data.rotate_right(diff);
-    return H256::from_slice(data.as_slice());
-}
-
-#[cfg(test)]
-mod tests {
-    use crate::storage::{to_h256, to_h256_from_bigint};
-    use primitive_types::H256;
->>>>>>> 66154084
-    use std::fmt::Write;
-    use std::num::ParseIntError;
-    use std::ops::Add;
-<<<<<<< HEAD
     use tiny_keccak::{Hasher, Keccak};
-=======
-    use std::str::FromStr;
-    use substreams::scalar::BigInt;
-    use tiny_keccak::{Hasher, Keccak};
-
->>>>>>> 66154084
     #[test]
     fn left_pad_lt_32_bytes() {
         let input = vec![221u8, 98u8, 237u8, 62u8];
         assert_eq!(
-<<<<<<< HEAD
-            [0u8,0u8,0u8,0u8,0u8,0u8,0u8,0u8,0u8,0u8,0u8,0u8,0u8,0u8,0u8,0u8,0u8,0u8,0u8,0u8,0u8,0u8,0u8,0u8,0u8,0u8,0u8,0u8,221u8, 98u8, 237u8, 62u8],
-            left_pad(&input)
-=======
-            H256([
+            [
                 0u8, 0u8, 0u8, 0u8, 0u8, 0u8, 0u8, 0u8, 0u8, 0u8, 0u8, 0u8, 0u8, 0u8, 0u8, 0u8,
                 0u8, 0u8, 0u8, 0u8, 0u8, 0u8, 0u8, 0u8, 0u8, 0u8, 0u8, 0u8, 221u8, 98u8, 237u8,
                 62u8
-            ]),
-            to_h256(&input)
->>>>>>> 66154084
+            ],
+            left_pad(&input)
         )
     }
 
     #[test]
-<<<<<<< HEAD
     fn left_pad_eq_32_bytes() {
-        let input = vec![0u8,0u8,0u8,0u8,10u8,0u8,0u8,0u8,0u8,0u8,0u8,93u8,0u8,0u8,0u8,0u8,0u8,0u8,0u8,0u8,0u8,0u8,0u8,0u8,0u8,0u8,0u8,0u8,221u8, 98u8, 237u8, 62u8];
-        assert_eq!(
-            [0u8,0u8,0u8,0u8,10u8,0u8,0u8,0u8,0u8,0u8,0u8,93u8,0u8,0u8,0u8,0u8,0u8,0u8,0u8,0u8,0u8,0u8,0u8,0u8,0u8,0u8,0u8,0u8,221u8, 98u8, 237u8, 62u8],
-            left_pad(&input)
-=======
-    fn to_h256_eq_32_bytes() {
         let input = vec![
             0u8, 0u8, 0u8, 0u8, 10u8, 0u8, 0u8, 0u8, 0u8, 0u8, 0u8, 93u8, 0u8, 0u8, 0u8, 0u8, 0u8,
             0u8, 0u8, 0u8, 0u8, 0u8, 0u8, 0u8, 0u8, 0u8, 0u8, 0u8, 221u8, 98u8, 237u8, 62u8,
         ];
         assert_eq!(
-            H256([
+            [
                 0u8, 0u8, 0u8, 0u8, 10u8, 0u8, 0u8, 0u8, 0u8, 0u8, 0u8, 93u8, 0u8, 0u8, 0u8, 0u8,
                 0u8, 0u8, 0u8, 0u8, 0u8, 0u8, 0u8, 0u8, 0u8, 0u8, 0u8, 0u8, 221u8, 98u8, 237u8,
                 62u8
-            ]),
-            to_h256(&input)
->>>>>>> 66154084
+            ],
+            left_pad(&input)
         )
     }
 
     #[test]
     #[should_panic]
-<<<<<<< HEAD
     fn left_pad_gt_32_bytes() {
-        let input = vec![7u8,0u8,0u8,0u8,0u8,10u8,0u8,0u8,0u8,0u8,0u8,0u8,93u8,0u8,0u8,0u8,0u8,0u8,0u8,0u8,0u8,0u8,0u8,0u8,0u8,0u8,0u8,0u8,0u8,221u8, 98u8, 237u8, 62u8];
+        let input = vec![
+            7u8, 0u8, 0u8, 0u8, 0u8, 10u8, 0u8, 0u8, 0u8, 0u8, 0u8, 0u8, 93u8, 0u8, 0u8, 0u8, 0u8,
+            0u8, 0u8, 0u8, 0u8, 0u8, 0u8, 0u8, 0u8, 0u8, 0u8, 0u8, 0u8, 221u8, 98u8, 237u8, 62u8,
+        ];
         let _ = left_pad(&input);
     }
 
@@ -330,7 +333,7 @@
     fn read_bytes_buf_too_small() {
         let buf = decode_hex("ff").unwrap();
         let offset = 0;
-        let number_of_bytes  = 3;
+        let number_of_bytes = 3;
         let _ = read_bytes(&buf, offset, number_of_bytes);
     }
 
@@ -338,7 +341,7 @@
     fn read_one_byte_with_no_offset() {
         let buf = decode_hex("aabb").unwrap();
         let offset = 0;
-        let number_of_bytes =  1;
+        let number_of_bytes = 1;
         assert_eq!(read_bytes(&buf, offset, number_of_bytes), [187u8]);
     }
 
@@ -346,7 +349,7 @@
     fn read_one_byte_with_offset() {
         let buf = decode_hex("aabb").unwrap();
         let offset = 1;
-        let number_of_bytes =  1;
+        let number_of_bytes = 1;
         assert_eq!(read_bytes(&buf, offset, number_of_bytes), vec![170u8]);
     }
 
@@ -355,69 +358,78 @@
     fn read_bytes_overflow() {
         let buf = decode_hex("aabb").unwrap();
         let offset = 1;
-        let number_of_bytes =  2;
+        let number_of_bytes = 2;
         let _ = read_bytes(&buf, offset, number_of_bytes);
     }
 
     #[test]
     fn read_bytes_with_no_offset() {
-        let buf = decode_hex("ffffffffffffffffffffecb6826b89a60000000000000000000013497d94765a").unwrap();
-        let offset = 0;
-        let number_of_bytes =  16;
+        let buf =
+            decode_hex("ffffffffffffffffffffecb6826b89a60000000000000000000013497d94765a").unwrap();
+        let offset = 0;
+        let number_of_bytes = 16;
         let out = read_bytes(&buf, offset, number_of_bytes);
-        assert_eq!(encode_hex(out),"0000000000000000000013497d94765a".to_string());
-=======
-    fn to_h256_gt_32_bytes() {
-        let input = vec![
-            7u8, 0u8, 0u8, 0u8, 0u8, 10u8, 0u8, 0u8, 0u8, 0u8, 0u8, 0u8, 93u8, 0u8, 0u8, 0u8, 0u8,
-            0u8, 0u8, 0u8, 0u8, 0u8, 0u8, 0u8, 0u8, 0u8, 0u8, 0u8, 0u8, 221u8, 98u8, 237u8, 62u8,
-        ];
-        let _ = to_h256(&input);
->>>>>>> 66154084
+        assert_eq!(
+            encode_hex(out),
+            "0000000000000000000013497d94765a".to_string()
+        );
     }
 
     #[test]
     fn read_byte_with_big_offset() {
-        let buf = decode_hex("0100000000000000000000000000000000000000000000000000000000000000").unwrap();
+        let buf =
+            decode_hex("0100000000000000000000000000000000000000000000000000000000000000").unwrap();
         let offset = 31;
-        let number_of_bytes =  1;
+        let number_of_bytes = 1;
         let out = read_bytes(&buf, offset, number_of_bytes);
-        assert_eq!(encode_hex(out),"01".to_string());
+        assert_eq!(encode_hex(out), "01".to_string());
     }
 
     #[test]
     fn get_slot0_sqrtPriceX96() {
-        let storage_changes = vec![
-            StorageChange{
-                address: hex!("7858e59e0c01ea06df3af3d20ac7b0003275d4bf").to_vec(),
-                key: hex!("0000000000000000000000000000000000000000000000000000000000000000").to_vec(),
-                old_value: hex!("0001000001000100000000000000000000000001000000000000000000000000").to_vec(),
-                new_value: hex!("000100000100010000000000000000000000000100000402dad5eda8db022960").to_vec(),
-                ordinal: 0,
-            }
-        ];
-
-        let storage = UniswapPoolStorage::new(&storage_changes, hex!("7858e59e0c01ea06df3af3d20ac7b0003275d4bf"));
+        let storage_changes = vec![StorageChange {
+            address: hex!("7858e59e0c01ea06df3af3d20ac7b0003275d4bf").to_vec(),
+            key: hex!("0000000000000000000000000000000000000000000000000000000000000000").to_vec(),
+            old_value: hex!("0001000001000100000000000000000000000001000000000000000000000000")
+                .to_vec(),
+            new_value: hex!("000100000100010000000000000000000000000100000402dad5eda8db022960")
+                .to_vec(),
+            ordinal: 0,
+        }];
+
+        let storage = UniswapPoolStorage::new(
+            &storage_changes,
+            hex!("7858e59e0c01ea06df3af3d20ac7b0003275d4bf"),
+        );
         let v_opt = storage.get_slot0_sqrt_price_x96();
-        assert_eq!(Some((BigInt::from_str("79228162514264337593543950336").unwrap(),BigInt::from_str("79228181456392528199336208736").unwrap())),v_opt);
+        assert_eq!(
+            Some((
+                BigInt::from_str("79228162514264337593543950336").unwrap(),
+                BigInt::from_str("79228181456392528199336208736").unwrap()
+            )),
+            v_opt
+        );
     }
 
     #[test]
     fn get_slot0_initialized() {
-        let storage_changes = vec![
-            StorageChange{
-                address: hex!("7858e59e0c01ea06df3af3d20ac7b0003275d4bf").to_vec(),
-                key: hex!("a18b128af1c8fc61ff46f02d146e54546f34d340574cf2cef6a753cba6b67020").to_vec(),
-                old_value: hex!("0000000000000000000000000000000000000000000000000000000000000000").to_vec(),
-                new_value: hex!("0100000000000000000000000000000000000000000000000000000000000000").to_vec(),
-                ordinal: 0,
-            }
-        ];
-
-        let storage = UniswapPoolStorage::new(&storage_changes, hex!("7858e59e0c01ea06df3af3d20ac7b0003275d4bf"));
-        let tick_idx =  BigInt::from(10);
+        let storage_changes = vec![StorageChange {
+            address: hex!("7858e59e0c01ea06df3af3d20ac7b0003275d4bf").to_vec(),
+            key: hex!("a18b128af1c8fc61ff46f02d146e54546f34d340574cf2cef6a753cba6b67020").to_vec(),
+            old_value: hex!("0000000000000000000000000000000000000000000000000000000000000000")
+                .to_vec(),
+            new_value: hex!("0100000000000000000000000000000000000000000000000000000000000000")
+                .to_vec(),
+            ordinal: 0,
+        }];
+
+        let storage = UniswapPoolStorage::new(
+            &storage_changes,
+            hex!("7858e59e0c01ea06df3af3d20ac7b0003275d4bf"),
+        );
+        let tick_idx = BigInt::from(10);
         let v_opt = storage.get_ticks_initialized(&tick_idx);
-        assert_eq!(Some((false, true)),v_opt);
+        assert_eq!(Some((false, true)), v_opt);
     }
 
     fn test_tick_storage_initialized() {
@@ -459,5 +471,4 @@
         }
         s
     }
-
-}
+}