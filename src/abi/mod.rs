--- conflicted
+++ resolved
@@ -1,8 +1,7 @@
-<<<<<<< HEAD
 #[allow(unused_imports)]
-=======
 pub mod erc20;
->>>>>>> cb673235
+
+#[allow(unused_imports)]
 pub mod factory;
 
 #[allow(unused_imports)]
