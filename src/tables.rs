--- conflicted
+++ resolved
@@ -11,9 +11,7 @@
 
 impl Tables {
     pub fn new() -> Self {
-        Tables {
-            tables: HashMap::new(),
-        }
+        Tables { tables: HashMap::new() }
     }
 
     pub fn create_row(&mut self, table: &str, key: &str) -> &mut Row {
@@ -103,9 +101,7 @@
 
 impl Rows {
     pub fn new() -> Self {
-        Rows {
-            pks: HashMap::new(),
-        }
+        Rows { pks: HashMap::new() }
     }
 }
 
@@ -127,12 +123,8 @@
         }
     }
 
-<<<<<<< HEAD
+    // TODO: add set_bigint, set_bigdecimal which both take a bi/bd string representation
     pub fn set<T: ToValue>(&mut self, name: &str, value: T) -> &mut Self {
-=======
-    // TODO: add set_bigint, set_bigdecimal which both take a bi/bd string representation
-    pub fn set<N: AsRef<str>, T: ToField>(&mut self, name: N, change: T) -> &mut Self {
->>>>>>> 9b11c009
         if self.operation == Operation::Delete {
             panic!("cannot set fields on a delete operation")
         }
